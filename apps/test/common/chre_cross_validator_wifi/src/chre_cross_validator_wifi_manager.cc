/* * Copyright (C) 2020 The Android Open Source Project
 *
 * Licensed under the Apache License, Version 2.0 (the "License");
 * you may not use this file except in compliance with the License.
 * You may obtain a copy of the License at
 *
 *      http://www.apache.org/licenses/LICENSE-2.0
 *
 * Unless required by applicable law or agreed to in writing, software
 * distributed under the License is distributed on an "AS IS" BASIS,
 * WITHOUT WARRANTIES OR CONDITIONS OF ANY KIND, either express or implied.
 * See the License for the specific language governing permissions and
 * limitations under the License.
 */

#include "chre_cross_validator_wifi_manager.h"

#include <stdio.h>
#include <algorithm>
#include <cinttypes>
#include <cstring>

#include "chre/util/nanoapp/assert.h"
#include "chre/util/nanoapp/callbacks.h"
#include "chre/util/nanoapp/log.h"
#include "chre_cross_validation_wifi.nanopb.h"
#include "chre_test_common.nanopb.h"

#define LOG_TAG "ChreCrossValidatorWifi"

#define ARRAY_SIZE(x) (sizeof(x) / sizeof((x)[0]))

namespace chre {

namespace cross_validator_wifi {

// Fake scan monitor cookie which is not used
constexpr uint32_t kScanMonitoringCookie = 0;

void Manager::handleEvent(uint32_t senderInstanceId, uint16_t eventType,
                          const void *eventData) {
  switch (eventType) {
    case CHRE_EVENT_MESSAGE_FROM_HOST:
      handleMessageFromHost(
          senderInstanceId,
          static_cast<const chreMessageFromHostData *>(eventData));
      break;
    case CHRE_EVENT_WIFI_ASYNC_RESULT:
      handleWifiAsyncResult(static_cast<const chreAsyncResult *>(eventData));
      break;
    case CHRE_EVENT_WIFI_SCAN_RESULT:
      handleWifiScanResult(static_cast<const chreWifiScanEvent *>(eventData));
      break;
    default:
      LOGE("Unknown message type %" PRIu16 "received when handling event",
           eventType);
  }
}

void Manager::handleMessageFromHost(uint32_t senderInstanceId,
                                    const chreMessageFromHostData *hostData) {
  if (senderInstanceId != CHRE_INSTANCE_ID) {
    LOGE("Incorrect sender instance id: %" PRIu32, senderInstanceId);
  } else {
    mCrossValidatorState.hostEndpoint = hostData->hostEndpoint;
    switch (hostData->messageType) {
      case chre_cross_validation_wifi_MessageType_STEP_START: {
        pb_istream_t stream = pb_istream_from_buffer(
            static_cast<const pb_byte_t *>(
                const_cast<const void *>(hostData->message)),
            hostData->messageSize);
        chre_cross_validation_wifi_StepStartCommand stepStartCommand;
        if (!pb_decode(&stream,
                       chre_cross_validation_wifi_StepStartCommand_fields,
                       &stepStartCommand)) {
          LOGE("Error decoding StepStartCommand");
        } else {
          handleStepStartMessage(stepStartCommand);
        }
        break;
      }
      case chre_cross_validation_wifi_MessageType_SCAN_RESULT:
        handleDataMessage(hostData);
        break;
      default:
        LOGE("Unknown message type %" PRIu32 " for host message",
             hostData->messageType);
    }
  }
}

void Manager::handleStepStartMessage(
    chre_cross_validation_wifi_StepStartCommand stepStartCommand) {
  switch (stepStartCommand.step) {
    case chre_cross_validation_wifi_Step_INIT:
      LOGE("Received StepStartCommand for INIT step");
      break;
    case chre_cross_validation_wifi_Step_CAPABILITIES: {
      chre_cross_validation_wifi_WifiCapabilities wifiCapabilities =
          makeWifiCapabilitiesMessage(chreWifiGetCapabilities());
      encodeAndSendMessageToHost(
          static_cast<void *>(&wifiCapabilities),
          chre_cross_validation_wifi_WifiCapabilities_fields,
          chre_cross_validation_wifi_MessageType_WIFI_CAPABILITIES);
      break;
    }
    case chre_cross_validation_wifi_Step_SETUP: {
      if (!chreWifiConfigureScanMonitorAsync(true /* enable */,
                                             &kScanMonitoringCookie)) {
        LOGE("chreWifiConfigureScanMonitorAsync() failed");
        chre_test_common_TestResult testResult =
            makeTestResultProtoMessage(false, "setupWifiScanMonitoring failed");
        encodeAndSendMessageToHost(
            static_cast<void *>(&testResult),
            chre_test_common_TestResult_fields,
            chre_cross_validation_wifi_MessageType_STEP_RESULT);
      } else {
        LOGD("chreWifiConfigureScanMonitorAsync() succeeded");
        if (stepStartCommand.has_chreScanCapacity) {
          mMaxChreResultSize = stepStartCommand.chreScanCapacity;
        }
      }
      break;
    }
    case chre_cross_validation_wifi_Step_VALIDATE:
      LOGE("start message received in VALIDATE phase");
      break;
  }
  mStep = stepStartCommand.step;
}

void Manager::handleDataMessage(const chreMessageFromHostData *hostData) {
  pb_istream_t stream =
      pb_istream_from_buffer(reinterpret_cast<const pb_byte_t *>(
                                 const_cast<const void *>(hostData->message)),
                             hostData->messageSize);
  WifiScanResult scanResult(&stream);
  uint8_t scanResultIndex = scanResult.getResultIndex();
  mApScanResultsSize = scanResult.getTotalNumResults();
  if (scanResultIndex > mApScanResultsSize) {
    LOGE("AP scan result index is greater than scan results size");
  } else {
    mApScanResults[scanResultIndex] = scanResult;
    if (scanResult.isLastMessage()) {
      mApDataCollectionDone = true;
      if (mChreDataCollectionDone) {
        compareAndSendResultToHost();
      }
    }
  }
}

void Manager::handleWifiScanResult(const chreWifiScanEvent *event) {
  for (uint8_t i = 0; i < event->resultCount; i++) {
    mChreScanResults[mChreScanResultsI++] = WifiScanResult(event->results[i]);
  }
  mNumResultsProcessed += event->resultCount;
  if (mNumResultsProcessed >= event->resultTotal) {
    mChreScanResultsSize = mChreScanResultsI;
    mChreDataCollectionDone = true;
    if (mApDataCollectionDone) {
      compareAndSendResultToHost();
    }
  }
}

void Manager::compareAndSendResultToHost() {
  chre_test_common_TestResult testResult;
<<<<<<< HEAD
=======
  bool belowMaxSizeCheck = (mApScanResultsSize <= mMaxChreResultSize) &&
                           (mApScanResultsSize != mChreScanResultsSize);
  bool aboveMaxSizeCheck = (mApScanResultsSize > mMaxChreResultSize) &&
                           (mApScanResultsSize < mChreScanResultsSize);
>>>>>>> 05df8014
  // TODO(b/185188753): Log info about all scan results so that it is easier
  // to figure out which AP or CHRE scan results are missing or corrupted.
  if (mApScanResultsSize != mChreScanResultsSize) {
    testResult = makeTestResultProtoMessage(
        false, "There is a different number of AP and CHRE scan results.");
    LOGE("AP and CHRE wifi scan result counts differ, AP = %" PRIu8
         ", CHRE = %" PRIu8,
         mApScanResultsSize, mChreScanResultsSize);
  } else {
    verifyScanResults(&testResult);
  }
  encodeAndSendMessageToHost(
      static_cast<const void *>(&testResult),
      chre_test_common_TestResult_fields,
      chre_cross_validation_wifi_MessageType_STEP_RESULT);
}

void Manager::verifyScanResults(chre_test_common_TestResult *testResultOut) {
  bool allResultsValid = true;
  for (uint8_t i = 0; i < mChreScanResultsSize; i++) {
    const WifiScanResult &chreScanResult = mChreScanResults[i];
    uint8_t apScanResultIndex;
    bool didFind = getMatchingScanResult(mApScanResults, mApScanResultsSize,
                                         chreScanResult, &apScanResultIndex);
    // TODO(b/185188753): Log info about each result iterated through here and
    // do not just break at the first error.
    if (didFind) {
      WifiScanResult &apScanResult = mApScanResults[apScanResultIndex];
      if (apScanResult.getSeen()) {
        *testResultOut = makeTestResultProtoMessage(
            false, "Saw a CHRE scan result with a duplicate BSSID.");
        allResultsValid = false;
        break;
      }
      if (!WifiScanResult::areEqual(chreScanResult, apScanResult)) {
        *testResultOut =
            makeTestResultProtoMessage(false,
                                       "Fields differ between an AP and "
                                       "CHRE scan result with same Bssid.");
        allResultsValid = false;
        break;
      }
      apScanResult.didSee();
    } else {
      // Error CHRE BSSID does not match any AP
      *testResultOut = makeTestResultProtoMessage(
          false,
          "Could not find an AP scan result with the same Bssid as a CHRE "
          "result");
      allResultsValid = false;
      break;
    }
  }
  if (allResultsValid) {
    *testResultOut = makeTestResultProtoMessage(true);
  }
}

bool Manager::getMatchingScanResult(WifiScanResult *results,
                                    uint8_t resultsSize,
                                    const WifiScanResult &queryResult,
                                    uint8_t *resultIndexOut) {
  for (uint8_t i = 0; i < resultsSize; i++) {
    if (WifiScanResult::bssidsAreEqual(results[i], queryResult)) {
      // Mark this scan result as already seen so that the next time it is used
      // as a match the test will fail because of duplicate scan results.
      *resultIndexOut = i;
      return true;
    }
  }
  return false;
}

bool Manager::encodeErrorMessage(pb_ostream_t *stream,
                                 const pb_field_t * /*field*/,
                                 void *const *arg) {
  const char *str = static_cast<const char *>(const_cast<const void *>(*arg));
  size_t len = strlen(str);
  return pb_encode_tag_for_field(
             stream, &chre_test_common_TestResult_fields
                         [chre_test_common_TestResult_errorMessage_tag - 1]) &&
         pb_encode_string(stream, reinterpret_cast<const pb_byte_t *>(str),
                          len);
}

chre_test_common_TestResult Manager::makeTestResultProtoMessage(
    bool success, const char *errMessage) {
  // TODO(b/154271547): Move this implementation into
  // common/shared/send_message.cc::sendTestResultToHost
  chre_test_common_TestResult testResult =
      chre_test_common_TestResult_init_default;
  testResult.has_code = true;
  testResult.code = success ? chre_test_common_TestResult_Code_PASSED
                            : chre_test_common_TestResult_Code_FAILED;
  if (!success && errMessage != nullptr) {
    testResult.errorMessage = {.funcs = {.encode = encodeErrorMessage},
                               .arg = const_cast<char *>(errMessage)};
  }
  return testResult;
}

chre_cross_validation_wifi_WifiCapabilities
Manager::makeWifiCapabilitiesMessage(uint32_t capabilitiesFromChre) {
  chre_cross_validation_wifi_WifiCapabilities capabilities;
  capabilities.has_wifiCapabilities = true;
  capabilities.wifiCapabilities = capabilitiesFromChre;
  return capabilities;
}

void Manager::encodeAndSendMessageToHost(const void *message,
                                         const pb_field_t *fields,
                                         uint32_t messageType) {
  size_t encodedSize;
  if (!pb_get_encoded_size(&encodedSize, fields, message)) {
    LOGE("Could not get encoded size of test result message");
  } else {
    pb_byte_t *buffer = static_cast<pb_byte_t *>(chreHeapAlloc(encodedSize));
    if (buffer == nullptr) {
      LOG_OOM();
    } else {
      pb_ostream_t ostream = pb_ostream_from_buffer(buffer, encodedSize);
      if (!pb_encode(&ostream, fields, message)) {
        LOGE("Could not encode data proto message");
      } else if (!chreSendMessageToHostEndpoint(
                     static_cast<void *>(buffer), encodedSize, messageType,
                     mCrossValidatorState.hostEndpoint,
                     heapFreeMessageCallback)) {
        LOGE("Could not send message to host");
      }
    }
  }
}

void Manager::handleWifiAsyncResult(const chreAsyncResult *result) {
  chre_test_common_TestResult testResult;
  bool sendMessage = false;
  if (result->requestType == CHRE_WIFI_REQUEST_TYPE_CONFIGURE_SCAN_MONITOR) {
    if (mStep != chre_cross_validation_wifi_Step_SETUP) {
      testResult = makeTestResultProtoMessage(
          false, "Received scan monitor result event when step is not SETUP");
      sendMessage = true;
    } else {
      if (result->success) {
        LOGD("Wifi scan monitoring setup successfully");
        testResult = makeTestResultProtoMessage(true);
        sendMessage = true;
      } else {
        LOGE("Wifi scan monitoring setup failed async w/ error code %" PRIu8
             ".",
             result->errorCode);
        testResult = makeTestResultProtoMessage(
            false, "Wifi scan monitoring setup failed async.");
        sendMessage = true;
      }
    }
  } else {
    testResult = makeTestResultProtoMessage(
        false, "Unknown chre async result type received");
    sendMessage = true;
  }
  if (sendMessage) {
    encodeAndSendMessageToHost(
        static_cast<void *>(&testResult), chre_test_common_TestResult_fields,
        chre_cross_validation_wifi_MessageType_STEP_RESULT);
  }
}

}  // namespace cross_validator_wifi

}  // namespace chre<|MERGE_RESOLUTION|>--- conflicted
+++ resolved
@@ -15,6 +15,7 @@
 
 #include "chre_cross_validator_wifi_manager.h"
 
+#include <chre.h>
 #include <stdio.h>
 #include <algorithm>
 #include <cinttypes>
@@ -23,10 +24,9 @@
 #include "chre/util/nanoapp/assert.h"
 #include "chre/util/nanoapp/callbacks.h"
 #include "chre/util/nanoapp/log.h"
+#include "chre/util/nanoapp/wifi.h"
 #include "chre_cross_validation_wifi.nanopb.h"
 #include "chre_test_common.nanopb.h"
-
-#define LOG_TAG "ChreCrossValidatorWifi"
 
 #define ARRAY_SIZE(x) (sizeof(x) / sizeof((x)[0]))
 
@@ -123,7 +123,6 @@
       break;
     }
     case chre_cross_validation_wifi_Step_VALIDATE:
-      LOGE("start message received in VALIDATE phase");
       break;
   }
   mStep = stepStartCommand.step;
@@ -166,16 +165,13 @@
 
 void Manager::compareAndSendResultToHost() {
   chre_test_common_TestResult testResult;
-<<<<<<< HEAD
-=======
   bool belowMaxSizeCheck = (mApScanResultsSize <= mMaxChreResultSize) &&
                            (mApScanResultsSize != mChreScanResultsSize);
   bool aboveMaxSizeCheck = (mApScanResultsSize > mMaxChreResultSize) &&
                            (mApScanResultsSize < mChreScanResultsSize);
->>>>>>> 05df8014
   // TODO(b/185188753): Log info about all scan results so that it is easier
   // to figure out which AP or CHRE scan results are missing or corrupted.
-  if (mApScanResultsSize != mChreScanResultsSize) {
+  if (belowMaxSizeCheck || aboveMaxSizeCheck) {
     testResult = makeTestResultProtoMessage(
         false, "There is a different number of AP and CHRE scan results.");
     LOGE("AP and CHRE wifi scan result counts differ, AP = %" PRIu8
@@ -197,15 +193,22 @@
     uint8_t apScanResultIndex;
     bool didFind = getMatchingScanResult(mApScanResults, mApScanResultsSize,
                                          chreScanResult, &apScanResultIndex);
-    // TODO(b/185188753): Log info about each result iterated through here and
-    // do not just break at the first error.
+
+    const char *bssidStr = "<non-printable>";
+    char bssidBuffer[chre::kBssidStrLen];
+    if (chre::parseBssidToStr(chreScanResult.getBssid(), bssidBuffer,
+                              sizeof(bssidBuffer))) {
+      bssidStr = bssidBuffer;
+    }
+
     if (didFind) {
       WifiScanResult &apScanResult = mApScanResults[apScanResultIndex];
       if (apScanResult.getSeen()) {
         *testResultOut = makeTestResultProtoMessage(
             false, "Saw a CHRE scan result with a duplicate BSSID.");
         allResultsValid = false;
-        break;
+        LOGE("Chre Scan Result with bssid: %s has a dupplicate BSSID",
+             bssidStr);
       }
       if (!WifiScanResult::areEqual(chreScanResult, apScanResult)) {
         *testResultOut =
@@ -213,7 +216,10 @@
                                        "Fields differ between an AP and "
                                        "CHRE scan result with same Bssid.");
         allResultsValid = false;
-        break;
+        LOGE(
+            "Chre Scan Result with bssid: %s found fields differ with "
+            "an AP scan result with same Bssid",
+            bssidStr);
       }
       apScanResult.didSee();
     } else {
@@ -223,7 +229,10 @@
           "Could not find an AP scan result with the same Bssid as a CHRE "
           "result");
       allResultsValid = false;
-      break;
+      LOGE(
+          "Chre Scan Result with bssid: %s fail to find an AP scan "
+          "with same Bssid",
+          bssidStr);
     }
   }
   if (allResultsValid) {
