/*
 * Copyright (C) 2017 The Android Open Source Project
 *
 * Licensed under the Apache License, Version 2.0 (the "License");
 * you may not use this file except in compliance with the License.
 * You may obtain a copy of the License at
 *
 *      http://www.apache.org/licenses/LICENSE-2.0
 *
 * Unless required by applicable law or agreed to in writing, software
 * distributed under the License is distributed on an "AS IS" BASIS,
 * WITHOUT WARRANTIES OR CONDITIONS OF ANY KIND, either express or implied.
 * See the License for the specific language governing permissions and
 * limitations under the License.
 */

/**
 * @file
 * The daemon that hosts CHRE on the SLPI via FastRPC.
 *
 * Several threads are required for this functionality:
 *   - Main thread: blocked waiting on SIGINT/SIGTERM, and requests graceful
 *     shutdown of CHRE when caught
 *   - Monitor thread: persistently blocked in a FastRPC call to the SLPI that
 *     only returns when CHRE exits or the SLPI crashes
 *     - TODO: see whether we can merge this with the RX thread
 *   - Reverse monitor thread: after initializing the SLPI-side monitor for this
 *     process, blocks on a condition variable. If this thread exits, CHRE on
 *     the SLPI side will be notified and shut down (this is only possible if
 *     this thread is not blocked in a FastRPC call).
 *     - TODO: confirm this and see whether we can merge this responsibility
 *       into the TX thread
 *   - Message to host (RX) thread: blocks in FastRPC call, waiting on incoming
 *     message from CHRE
 *   - Message to CHRE (TX) thread: blocks waiting on outbound queue, delivers
 *     messages to CHRE over FastRPC
 *
 * TODO: This file originated from an implementation for another device, and was
 * written in C, but then it was converted to C++ when adding socket support. It
 * should be fully converted to C++.
 */

// Disable verbose logging
// TODO: use property_get_bool to make verbose logging runtime configurable
// #define LOG_NDEBUG 0

#include <ctype.h>
#include <inttypes.h>
#include <pthread.h>
#include <stdbool.h>
#include <stdio.h>
#include <stdlib.h>
#include <string.h>
#include <unistd.h>

#include "chre/platform/slpi/fastrpc.h"
#include "chre_host/log.h"
#include "chre_host/host_protocol_host.h"
#include "chre_host/socket_server.h"
#include "generated/chre_slpi.h"

#include <utils/SystemClock.h>

//! The format string to use for logs from the CHRE implementation.
#define HUB_LOG_FORMAT_STR "Hub (t=%.6f): %s"

#ifdef CHRE_DAEMON_LPMA_ENABLED
#include <android/hardware/soundtrigger/2.0/ISoundTriggerHw.h>

using android::sp;
using android::hardware::Return;
using android::hardware::soundtrigger::V2_0::ISoundTriggerHw;
using android::hardware::soundtrigger::V2_0::SoundModelHandle;
using android::hardware::soundtrigger::V2_0::SoundModelType;
#endif  // CHRE_DAEMON_LPMA_ENABLED

using android::chre::HostProtocolHost;
using android::elapsedRealtimeNano;

// Aliased for consistency with the way these symbols are referenced in
// CHRE-side code
namespace fbs = ::chre::fbs;

typedef void *(thread_entry_point_f)(void *);

struct reverse_monitor_thread_data {
  pthread_t       thread;
  pthread_mutex_t mutex;
  pthread_cond_t  cond;
};

static void *chre_message_to_host_thread(void *arg);
static void *chre_monitor_thread(void *arg);
static void *chre_reverse_monitor_thread(void *arg);
static bool init_reverse_monitor(struct reverse_monitor_thread_data *data);
static bool start_thread(pthread_t *thread_handle,
                         thread_entry_point_f *thread_entry,
                         void *arg);

#ifdef CHRE_DAEMON_LPMA_ENABLED
<<<<<<< HEAD
=======
//! The name of the wakelock to use for the CHRE daemon.
static const char kWakeLockName[] = "chre_daemon";

//! The file descriptor to wake lock.
static int gWakeLockFd = -1;

//! The file descriptor to wake unlock.
static int gWakeUnlockFd = -1;

>>>>>>> 6250e44f
struct LpmaEnableThreadData {
  pthread_t thread;
  pthread_mutex_t mutex;
  pthread_cond_t cond;
  bool currentLpmaEnabled;
  bool targetLpmaEnabled;
};

static LpmaEnableThreadData lpmaEnableThread;
#endif  // CHRE_DAEMON_LPMA_ENABLED

//! Set to true when we request a graceful shutdown of CHRE
static volatile bool chre_shutdown_requested = false;

#if !defined(LOG_NDEBUG) || LOG_NDEBUG != 0
static void log_buffer(const uint8_t * /*buffer*/, size_t /*size*/) {}
#else
static void log_buffer(const uint8_t *buffer, size_t size) {
  char line[32];
  int offset = 0;
  char line_chars[32];
  int offset_chars = 0;

  size_t orig_size = size;
  if (size > 128) {
    size = 128;
    LOGV("Dumping first 128 bytes of buffer of size %zu", orig_size);
  } else {
    LOGV("Dumping buffer of size %zu bytes", size);
  }
  for (size_t i = 1; i <= size; ++i) {
    offset += snprintf(&line[offset], sizeof(line) - offset, "%02x ",
                       buffer[i - 1]);
    offset_chars += snprintf(
        &line_chars[offset_chars], sizeof(line_chars) - offset_chars,
        "%c", (isprint(buffer[i - 1])) ? buffer[i - 1] : '.');
    if ((i % 8) == 0) {
      LOGV("  %s\t%s", line, line_chars);
      offset = 0;
      offset_chars = 0;
    } else if ((i % 4) == 0) {
      offset += snprintf(&line[offset], sizeof(line) - offset, " ");
    }
  }

  if (offset > 0) {
    char tabs[8];
    char *pos = tabs;
    while (offset < 28) {
      *pos++ = '\t';
      offset += 8;
    }
    *pos = '\0';
    LOGV("  %s%s%s", line, tabs, line_chars);
  }
}
#endif

static void parseAndEmitLogMessages(unsigned char *message) {
  const fbs::MessageContainer *container = fbs::GetMessageContainer(message);
  const auto *logMessage = static_cast<const fbs::LogMessage *>(
      container->message());

  constexpr size_t kLogMessageHeaderSize = 2 + sizeof(uint64_t);
  const flatbuffers::Vector<int8_t>& logData = *logMessage->buffer();
  for (size_t i = 0; i <= (logData.size() - kLogMessageHeaderSize);) {
    // Parse out the log level.
    const char *log = reinterpret_cast<const char *>(&logData.data()[i]);
    char logLevel = *log;
    log++;

    // Parse out the timestampNanos.
    uint64_t timestampNanos;
    memcpy(&timestampNanos, log, sizeof(uint64_t));
    timestampNanos = le64toh(timestampNanos);
    log += sizeof(uint64_t);

    float timestampSeconds = timestampNanos / 1e9;

    // Log the message.
    switch (logLevel) {
      case 1:
        LOGE(HUB_LOG_FORMAT_STR, timestampSeconds, log);
        break;
      case 2:
        LOGW(HUB_LOG_FORMAT_STR, timestampSeconds, log);
        break;
      case 3:
        LOGI(HUB_LOG_FORMAT_STR, timestampSeconds, log);
        break;
      case 4:
        LOGD(HUB_LOG_FORMAT_STR, timestampSeconds, log);
        break;
      default:
        LOGE("Invalid CHRE hub log level, omitting log");
    }

    // Advance the log pointer.
    size_t strLen = strlen(log);
    i += kLogMessageHeaderSize + strLen;
  }
}

static int64_t getTimeOffset(bool *success) {
  int64_t timeOffset = 0;

#if defined(__aarch64__)
  // Reads the system time counter (CNTVCT) and its frequency (CNTFRQ)
  // CNTVCT is used in the sensors HAL for time synchronization.
  // More information can be found in the ARM reference manual
  // (http://infocenter.arm.com/help/index.jsp?topic=
  // /com.arm.doc.100048_0002_05_en/jfa1406793266982.html)
  // Use uint64_t to store since the MRS instruction uses 64 bit (X) registers
  // (http://infocenter.arm.com/help/topic/
  // com.arm.doc.den0024a/ch06s05s02.html)
  uint64_t qTimerCount = 0, qTimerFreq = 0;
  uint64_t hostTimeNano = elapsedRealtimeNano();
  asm volatile("mrs %0, cntvct_el0" : "=r"(qTimerCount));
  asm volatile("mrs %0, cntfrq_el0" : "=r"(qTimerFreq));

  constexpr uint64_t kOneSecondInNanoseconds = 1000000000;
  if (qTimerFreq != 0) {
    // Get the seconds part first, then convert the remainder to prevent
    // overflow
    uint64_t qTimerNanos = (qTimerCount / qTimerFreq);
    if (qTimerNanos > UINT64_MAX / kOneSecondInNanoseconds) {
      LOGE("CNTVCT_EL0 conversion to nanoseconds overflowed during time sync."
           " Aborting time sync.");
      *success = false;
    } else {
      qTimerNanos *= kOneSecondInNanoseconds;

      // Round the remainder portion to the nearest nanosecond
      uint64_t remainder = (qTimerCount % qTimerFreq);
      qTimerNanos +=
          (remainder * kOneSecondInNanoseconds + qTimerFreq / 2) / qTimerFreq;

      timeOffset = hostTimeNano - qTimerNanos;
      *success = true;
    }
  } else {
    LOGE("CNTFRQ_EL0 had 0 value. Aborting time sync.");
    *success = false;
  }
#else
#error "Unsupported CPU architecture type"
#endif

  return timeOffset;
}

static void sendTimeSyncMessage() {
  bool timeSyncSuccess = true;
  int64_t timeOffset = getTimeOffset(&timeSyncSuccess);

  if (timeSyncSuccess) {
    flatbuffers::FlatBufferBuilder builder(64);
    HostProtocolHost::encodeTimeSyncMessage(builder, timeOffset);
    int success = chre_slpi_deliver_message_from_host(
        static_cast<const unsigned char *>(builder.GetBufferPointer()),
        static_cast<int>(builder.GetSize()));

    if (success != 0) {
      LOGE("Failed to deliver timestamp message from host to CHRE: %d", success);
    }
  }
}

#ifdef CHRE_DAEMON_LPMA_ENABLED

<<<<<<< HEAD
=======
/**
 * Initializes the wakelock file descriptors used to acquire/release wakelocks
 * for CHRE.
 */
static void initWakeLockFds() {
  const char kWakeLockPath[] = "/sys/power/wake_lock";
  const char kWakeUnlockPath[] = "/sys/power/wake_unlock";

  bool success = false;
  if ((gWakeLockFd = open(kWakeLockPath, O_RDWR | O_CLOEXEC)) < 0) {
    LOGE("Failed to open wake lock file with %s", strerror(errno));
  } else if ((gWakeUnlockFd = open(kWakeUnlockPath, O_RDWR | O_CLOEXEC)) < 0) {
    close(gWakeLockFd);
    LOGE("Failed to open wake unlock file with %s", strerror(errno));
  } else {
    success = true;
  }

  if (!success) {
    gWakeLockFd = -1;
    gWakeUnlockFd = -1;
  }
}

static void acquireWakeLock() {
  if (gWakeLockFd < 0) {
    LOGW("Failing to acquire wakelock due to invalid file descriptor");
  } else {
    const size_t len = strlen(kWakeLockName);
    ssize_t result = write(gWakeLockFd, kWakeLockName, len);
    if (result < 0) {
      LOGE("Failed to acquire wakelock with error %s", strerror(errno));
    } else if (result != static_cast<ssize_t>(len)) {
      LOGE("Wrote incomplete id to wakelock file descriptor");
    }
  }
}

static void releaseWakeLock() {
  if (gWakeUnlockFd < 0) {
    LOGW("Failed to release wakelock due to invalid file descriptor");
  } else {
    const size_t len = strlen(kWakeLockName);
    ssize_t result = write(gWakeUnlockFd, kWakeLockName, len);
    if (result < 0) {
      LOGE("Failed to release wakelock with error %s", strerror(errno));
    } else if (result != static_cast<ssize_t>(len)) {
      LOGE("Wrote incomplete id to wakeunlock file descriptor");
    }
  }
}

>>>>>>> 6250e44f
/**
 * Sets the target state for LPMA to be enabled. This triggers another thread to
 * perform the async operation of enabling or disabling the LPMA use case.
 *
 * @param enabled Whether LPMA is to be enabled or disabled.
 */
static void setLpmaState(bool enabled) {
  pthread_mutex_lock(&lpmaEnableThread.mutex);
  lpmaEnableThread.targetLpmaEnabled = enabled;
  pthread_mutex_unlock(&lpmaEnableThread.mutex);
  pthread_cond_signal(&lpmaEnableThread.cond);
}

/**
 * Loads the LPMA use case via the SoundTrigger HAL HIDL service.
 *
 * @param lpmaHandle The handle that was generated as a result of enabling
 *        the LPMA use case successfully.
 * @return true if LPMA was enabled successfully, false otherwise.
 */
static bool loadLpma(SoundModelHandle *lpmaHandle) {
  LOGD("Loading LPMA");

  ISoundTriggerHw::SoundModel soundModel;
  soundModel.type = SoundModelType::GENERIC;
  soundModel.vendorUuid.timeLow = 0x57CADDB1;
  soundModel.vendorUuid.timeMid = 0xACDB;
  soundModel.vendorUuid.versionAndTimeHigh = 0x4DCE;
  soundModel.vendorUuid.variantAndClockSeqHigh = 0x8CB0;

  const uint8_t uuidNode[6] = { 0x2E, 0x95, 0xA2, 0x31, 0x3A, 0xEE };
  memcpy(&soundModel.vendorUuid.node[0], uuidNode, sizeof(uuidNode));
  soundModel.data.resize(1);  // Insert a dummy byte to bypass HAL NULL checks.

  bool loaded = false;
  sp<ISoundTriggerHw> stHal = ISoundTriggerHw::getService();
  if (stHal == nullptr) {
    LOGE("Failed to get ST HAL service for LPMA load");
  } else {
    int32_t loadResult;
    Return<void> hidlResult = stHal->loadSoundModel(soundModel, NULL, 0,
        [&](int32_t retval, SoundModelHandle handle) {
            loadResult = retval;
            *lpmaHandle = handle;
        });

    if (hidlResult.isOk()) {
      if (loadResult == 0) {
        LOGI("Loaded LPMA");
        loaded = true;
      } else {
        LOGE("Failed to load LPMA with %" PRId32, loadResult);
      }
    } else {
      LOGE("Failed to load LPMA due to hidl error %s",
           hidlResult.description().c_str());
    }
  }

  return loaded;
}

/**
 * Unloads the LPMA use case via the SoundTrigger HAL HIDL service.
 *
 * @param lpmaHandle A handle that was previously produced by the setLpmaEnabled
 *        function. This is the handle that is unloaded from the ST HAL to
 *        disable LPMA.
 * @return true if LPMA was disabled successfully, false otherwise.
 */
static bool unloadLpma(SoundModelHandle lpmaHandle) {
  LOGD("Unloading LPMA");

  bool unloaded = false;
  sp<ISoundTriggerHw> stHal = ISoundTriggerHw::getService();
  if (stHal == nullptr) {
    LOGE("Failed to get ST HAL service for LPMA unload");
  } else {
    Return<int32_t> hidlResult = stHal->unloadSoundModel(lpmaHandle);

    if (hidlResult.isOk()) {
      if (hidlResult == 0) {
        LOGI("Unloaded LPMA");
        unloaded = true;
      } else {
        LOGE("Failed to unload LPMA with %" PRId32, int32_t(hidlResult));
      }
    } else {
      LOGE("Failed to unload LPMA due to hidl error %s",
           hidlResult.description().c_str());
    }
  }

  return unloaded;
}

static void *chreLpmaEnableThread(void *arg) {
  auto *state = static_cast<LpmaEnableThreadData *>(arg);

  const useconds_t kInitialRetryDelayUs = 500000;
  const int kRetryGrowthFactor = 2;
  const int kRetryGrowthLimit = 5;  // Terminates at 8s retry interval.

  int retryCount = 0;
  useconds_t retryDelay = 0;
  SoundModelHandle lpmaHandle;

  while (true) {
    pthread_mutex_lock(&state->mutex);
    if (state->currentLpmaEnabled == state->targetLpmaEnabled) {
      retryCount = 0;
      retryDelay = 0;
      pthread_cond_wait(&state->cond, &state->mutex);
    } else if ((state->targetLpmaEnabled && loadLpma(&lpmaHandle))
               || (!state->targetLpmaEnabled && unloadLpma(lpmaHandle))) {
      state->currentLpmaEnabled = state->targetLpmaEnabled;
    } else {
      // Unlock while delaying to avoid blocking the client thread. No shared
      // state is modified here.
      pthread_mutex_unlock(&state->mutex);

      if (retryDelay == 0) {
        retryDelay = kInitialRetryDelayUs;
      } else if (retryCount < kRetryGrowthLimit) {
        retryDelay *= kRetryGrowthFactor;
      }

      LOGD("Delaying retry %d for %uus", retryCount, retryDelay);
      usleep(retryDelay);
      retryCount++;
      pthread_mutex_lock(&state->mutex);
    }

    pthread_mutex_unlock(&state->mutex);
  }

  LOGV("LPMA enable thread exited");
  return NULL;
}

/**
 * Initializes the data shared with the LPMA enable thread and starts the
 * thread.
 *
 * @param data Pointer to structure containing the (uninitialized) condition
 *        variable and associated data passed to the LPMA enable thread.
 * @return true on success, false otherwise.
 */
static bool initLpmaEnableThread(LpmaEnableThreadData *data) {
  bool success = false;
  int ret;

  if ((ret = pthread_mutex_init(&data->mutex, NULL)) != 0) {
    LOG_ERROR("Failed to initialize lpma enable mutex", ret);
  } else if ((ret = pthread_cond_init(&data->cond, NULL)) != 0) {
    LOG_ERROR("Failed to initialize lpma enable condition variable", ret);
  } else if (!start_thread(&data->thread, chreLpmaEnableThread, data)) {
    LOGE("Couldn't start lpma enable thread");
  } else {
    data->currentLpmaEnabled = false;
    data->targetLpmaEnabled = false;
    success = true;
  }

  return success;
}

#endif  // CHRE_DAEMON_LPMA_ENABLED

/**
 * Entry point for the thread that receives messages sent by CHRE.
 *
 * @return always returns NULL
 */
static void *chre_message_to_host_thread(void *arg) {
  unsigned char messageBuffer[4096];
  unsigned int messageLen;
  int result = 0;
  auto *server = static_cast<::android::chre::SocketServer *>(arg);

  while (true) {
    messageLen = 0;
    LOGV("Calling into chre_slpi_get_message_to_host");
    result = chre_slpi_get_message_to_host(
        messageBuffer, sizeof(messageBuffer), &messageLen);
    LOGV("Got message from CHRE with size %u (result %d)", messageLen, result);

    if (result == CHRE_FASTRPC_ERROR_SHUTTING_DOWN) {
      LOGD("CHRE shutting down, exiting CHRE->Host message thread");
      break;
    } else if (result == CHRE_FASTRPC_SUCCESS && messageLen > 0) {
      log_buffer(messageBuffer, messageLen);
      uint16_t hostClientId;
      fbs::ChreMessage messageType;
      if (!HostProtocolHost::extractHostClientIdAndType(
          messageBuffer, messageLen, &hostClientId, &messageType)) {
        LOGW("Failed to extract host client ID from message - sending "
             "broadcast");
        hostClientId = chre::kHostClientIdUnspecified;
      }

      if (messageType == fbs::ChreMessage::LogMessage) {
        parseAndEmitLogMessages(messageBuffer);
      } else if (messageType == fbs::ChreMessage::TimeSyncRequest) {
        sendTimeSyncMessage();
#ifdef CHRE_DAEMON_LPMA_ENABLED
      } else if (messageType == fbs::ChreMessage::LowPowerMicAccessRequest) {
        setLpmaState(true);
      } else if (messageType == fbs::ChreMessage::LowPowerMicAccessRelease) {
        setLpmaState(false);
#endif  // CHRE_DAEMON_LPMA_ENABLED
      } else if (hostClientId == chre::kHostClientIdUnspecified) {
        server->sendToAllClients(messageBuffer,
                                 static_cast<size_t>(messageLen));
      } else {
        server->sendToClientById(messageBuffer,
                                 static_cast<size_t>(messageLen), hostClientId);
      }
    } else if (!chre_shutdown_requested) {
      LOGE("Received an unknown result and no shutdown was requested. Quitting");
      exit(-1);
    } else {
      // Received an unknown result but a shutdown was requested. Break from the
      // loop to allow the daemon to cleanup.
      break;
    }
  }

  LOGV("Message to host thread exited");
  return NULL;
}

/**
 * Entry point for the thread that blocks in a FastRPC call to monitor for
 * abnormal exit of CHRE or reboot of the SLPI.
 *
 * @return always returns NULL
 */
static void *chre_monitor_thread(void *arg) {
  (void) arg;
  int ret = chre_slpi_wait_on_thread_exit();
  if (!chre_shutdown_requested) {
    LOGE("Detected unexpected CHRE thread exit (%d)\n", ret);
    exit(EXIT_FAILURE);
  }

  LOGV("Monitor thread exited");
  return NULL;
}

/**
 * Entry point for the "reverse" monitor thread, which invokes a FastRPC method
 * to register a thread destructor, and blocks waiting on a condition variable.
 * This allows for the code running in the SLPI to detect abnormal shutdown of
 * the host-side binary and perform graceful cleanup.
 *
 * @return always returns NULL
 */
static void *chre_reverse_monitor_thread(void *arg) {
  struct reverse_monitor_thread_data *thread_data =
      (struct reverse_monitor_thread_data *) arg;

  int ret = chre_slpi_initialize_reverse_monitor();
  if (ret != CHRE_FASTRPC_SUCCESS) {
    LOGE("Failed to initialize reverse monitor on SLPI: %d", ret);
  } else {
    // Block here on the condition variable until the main thread notifies
    // us to exit
    pthread_mutex_lock(&thread_data->mutex);
    pthread_cond_wait(&thread_data->cond, &thread_data->mutex);
    pthread_mutex_unlock(&thread_data->mutex);
  }

  LOGV("Reverse monitor thread exited");
  return NULL;
}

/**
 * Initializes the data shared with the reverse monitor thread, and starts the
 * thread.
 *
 * @param data Pointer to structure containing the (uninitialized) condition
 *        variable and associated data passed to the reverse monitor thread
 *
 * @return true on success
 */
static bool init_reverse_monitor(struct reverse_monitor_thread_data *data) {
  bool success = false;
  int ret;

  if ((ret = pthread_mutex_init(&data->mutex, NULL)) != 0) {
    LOG_ERROR("Failed to initialize mutex", ret);
  } else if ((ret = pthread_cond_init(&data->cond, NULL)) != 0) {
    LOG_ERROR("Failed to initialize condition variable", ret);
  } else if (!start_thread(&data->thread, chre_reverse_monitor_thread, data)) {
    LOGE("Couldn't start reverse monitor thread");
  } else {
    success = true;
  }

  return success;
}

/**
 * Start a thread with default attributes, or log an error on failure
 *
 * @return bool true if the thread was successfully started
 */
static bool start_thread(pthread_t *thread_handle,
                         thread_entry_point_f *thread_entry,
                         void *arg) {
  int ret = pthread_create(thread_handle, NULL, thread_entry, arg);
  if (ret != 0) {
    LOG_ERROR("pthread_create failed", ret);
  }
  return (ret == 0);
}

namespace {

void onMessageReceivedFromClient(uint16_t clientId, void *data, size_t length) {
  constexpr size_t kMaxPayloadSize = 1024 * 1024;  // 1 MiB

  // This limitation is due to FastRPC, but there's no case where we should come
  // close to this limit...
  static_assert(kMaxPayloadSize <= INT32_MAX,
                "SLPI uses 32-bit signed integers to represent message size");

  if (length > kMaxPayloadSize) {
    LOGE("Message too large to pass to SLPI (got %zu, max %zu bytes)", length,
         kMaxPayloadSize);
  } else if (!HostProtocolHost::mutateHostClientId(data, length, clientId)) {
    LOGE("Couldn't set host client ID in message container!");
  } else {
    LOGV("Delivering message from host (size %zu)", length);
    log_buffer(static_cast<const uint8_t *>(data), length);
    int ret = chre_slpi_deliver_message_from_host(
        static_cast<const unsigned char *>(data), static_cast<int>(length));
    if (ret != 0) {
      LOGE("Failed to deliver message from host to CHRE: %d", ret);
    }
  }
}

}  // anonymous namespace

int main() {
  int ret = -1;
  pthread_t monitor_thread;
  pthread_t msg_to_host_thread;

  struct reverse_monitor_thread_data reverse_monitor;
  ::android::chre::SocketServer server;

<<<<<<< HEAD
=======
#ifdef CHRE_DAEMON_LPMA_ENABLED
  initWakeLockFds();
#endif  // CHRE_DAEMON_LPMA_ENABLED

>>>>>>> 6250e44f
  if (!init_reverse_monitor(&reverse_monitor)) {
    LOGE("Couldn't initialize reverse monitor");
#ifdef CHRE_DAEMON_LPMA_ENABLED
  } else if (!initLpmaEnableThread(&lpmaEnableThread)) {
    LOGE("Couldn't initialize LPMA enable thread");
#endif  // CHRE_DAEMON_LPMA_ENABLED
  } else {
    // Send time offset message before nanoapps start
    sendTimeSyncMessage();
    if ((ret = chre_slpi_start_thread()) != CHRE_FASTRPC_SUCCESS) {
      LOGE("Failed to start CHRE on SLPI: %d", ret);
    } else {
      if (!start_thread(&monitor_thread, chre_monitor_thread, NULL)) {
        LOGE("Couldn't start monitor thread");
      } else if (!start_thread(&msg_to_host_thread, chre_message_to_host_thread,
                               &server)) {
        LOGE("Couldn't start CHRE->Host message thread");
      } else {
        LOGI("CHRE on SLPI started");
        // TODO: take 2nd argument as command-line parameter
        server.run("chre", true, onMessageReceivedFromClient);
      }

      chre_shutdown_requested = true;
      ret = chre_slpi_stop_thread();
      if (ret != CHRE_FASTRPC_SUCCESS) {
        LOGE("Failed to stop CHRE on SLPI: %d", ret);
      } else {
        // TODO: don't call pthread_join if the thread failed to start
        LOGV("Joining monitor thread");
        ret = pthread_join(monitor_thread, NULL);
        if (ret != 0) {
          LOG_ERROR("Join on monitor thread failed", ret);
        }

        LOGV("Joining reverse monitor thread");
        pthread_cond_signal(&reverse_monitor.cond);
        ret = pthread_join(reverse_monitor.thread, NULL);
        if (ret != 0) {
          LOG_ERROR("Join on reverse monitor thread failed", ret);
        }

        LOGV("Joining message to host thread");
        ret = pthread_join(msg_to_host_thread, NULL);
        if (ret != 0) {
          LOG_ERROR("Join on monitor thread failed", ret);
        }

        LOGI("Shutdown complete");
      }
    }
  }

  return ret;
}
<|MERGE_RESOLUTION|>--- conflicted
+++ resolved
@@ -98,8 +98,6 @@
                          void *arg);
 
 #ifdef CHRE_DAEMON_LPMA_ENABLED
-<<<<<<< HEAD
-=======
 //! The name of the wakelock to use for the CHRE daemon.
 static const char kWakeLockName[] = "chre_daemon";
 
@@ -109,7 +107,6 @@
 //! The file descriptor to wake unlock.
 static int gWakeUnlockFd = -1;
 
->>>>>>> 6250e44f
 struct LpmaEnableThreadData {
   pthread_t thread;
   pthread_mutex_t mutex;
@@ -280,8 +277,6 @@
 
 #ifdef CHRE_DAEMON_LPMA_ENABLED
 
-<<<<<<< HEAD
-=======
 /**
  * Initializes the wakelock file descriptors used to acquire/release wakelocks
  * for CHRE.
@@ -334,7 +329,6 @@
   }
 }
 
->>>>>>> 6250e44f
 /**
  * Sets the target state for LPMA to be enabled. This triggers another thread to
  * perform the async operation of enabling or disabling the LPMA use case.
@@ -437,6 +431,7 @@
   const useconds_t kInitialRetryDelayUs = 500000;
   const int kRetryGrowthFactor = 2;
   const int kRetryGrowthLimit = 5;  // Terminates at 8s retry interval.
+  const int kRetryWakeLockLimit = 10;  // Retry with a wakelock 10 times.
 
   int retryCount = 0;
   useconds_t retryDelay = 0;
@@ -447,7 +442,9 @@
     if (state->currentLpmaEnabled == state->targetLpmaEnabled) {
       retryCount = 0;
       retryDelay = 0;
+      releaseWakeLock();  // Allow the system to suspend while waiting.
       pthread_cond_wait(&state->cond, &state->mutex);
+      acquireWakeLock();  // Ensure the system stays up while retrying.
     } else if ((state->targetLpmaEnabled && loadLpma(&lpmaHandle))
                || (!state->targetLpmaEnabled && unloadLpma(lpmaHandle))) {
       state->currentLpmaEnabled = state->targetLpmaEnabled;
@@ -464,7 +461,12 @@
 
       LOGD("Delaying retry %d for %uus", retryCount, retryDelay);
       usleep(retryDelay);
+
       retryCount++;
+      if (retryCount > kRetryWakeLockLimit) {
+        releaseWakeLock();
+      }
+
       pthread_mutex_lock(&state->mutex);
     }
 
@@ -689,13 +691,10 @@
   struct reverse_monitor_thread_data reverse_monitor;
   ::android::chre::SocketServer server;
 
-<<<<<<< HEAD
-=======
 #ifdef CHRE_DAEMON_LPMA_ENABLED
   initWakeLockFds();
 #endif  // CHRE_DAEMON_LPMA_ENABLED
 
->>>>>>> 6250e44f
   if (!init_reverse_monitor(&reverse_monitor)) {
     LOGE("Couldn't initialize reverse monitor");
 #ifdef CHRE_DAEMON_LPMA_ENABLED
