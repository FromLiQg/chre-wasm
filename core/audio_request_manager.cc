--- conflicted
+++ resolved
@@ -22,6 +22,7 @@
 #include "chre/platform/system_time.h"
 #include "chre/util/nested_data_ptr.h"
 #include "chre/util/system/debug_dump.h"
+#include "chre/util/time.h"
 
 /*
  * TODO(P1-62e045): Evict pending audio events from the event queue as needed.
@@ -127,7 +128,7 @@
 
     for (const auto &request : mAudioRequestLists[i].requests) {
       for (const auto &instanceId : request.instanceIds) {
-        debugDump.print("  nanoappId=%" PRIu32 ", numSamples=%" PRIu32
+        debugDump.print("  nanoappId=%" PRIu16 ", numSamples=%" PRIu32
                         ", interval(ms)=%" PRIu64 "\n",
                         instanceId, request.numSamples,
                         Milliseconds(Nanoseconds(request.deliveryInterval))
@@ -168,7 +169,7 @@
   return success;
 }
 
-bool AudioRequestManager::doConfigureSource(uint32_t instanceId,
+bool AudioRequestManager::doConfigureSource(uint16_t instanceId,
                                             uint32_t handle, bool enable,
                                             uint32_t numSamples,
                                             Nanoseconds deliveryInterval) {
@@ -199,14 +200,19 @@
       requestList.requests.erase(requestIndex);
     }
 
-    // If the client is disabling, there is nothing to do, otherwise a request
-    // must be created successfully.
-    success = (!enable || createAudioRequest(handle, instanceId, numSamples,
-                                             deliveryInterval));
+    // If the client is disabling, there is nothing to do, otherwise a
+    // request must be created successfully.
+    if (!enable) {
+      success = true;
+    } else {
+      success =
+          createAudioRequest(handle, instanceId, numSamples, deliveryInterval);
+    }
   }
 
   if (success &&
-      (getSettingState(Setting::MICROPHONE) != SettingState::DISABLED)) {
+      (EventLoopManagerSingleton::get()->getSettingManager().getSettingEnabled(
+          Setting::MICROPHONE))) {
     scheduleNextAudioDataEvent(handle);
     updatePlatformHandleEnabled(handle, lastNumRequests);
   }
@@ -225,7 +231,7 @@
 }
 
 bool AudioRequestManager::createAudioRequest(uint32_t handle,
-                                             uint32_t instanceId,
+                                             uint16_t instanceId,
                                              uint32_t numSamples,
                                              Nanoseconds deliveryInterval) {
   AudioRequestList &requestList = mAudioRequestLists[handle];
@@ -256,8 +262,9 @@
   }
 
   if (success) {
-    bool suspended =
-        (getSettingState(Setting::MICROPHONE) == SettingState::DISABLED);
+    bool suspended = !EventLoopManagerSingleton::get()
+                          ->getSettingManager()
+                          .getSettingEnabled(Setting::MICROPHONE);
     postAudioSamplingChangeEvent(instanceId, handle, requestList.available,
                                  suspended);
   }
@@ -265,8 +272,6 @@
   return success;
 }
 
-<<<<<<< HEAD
-=======
 uint32_t AudioRequestManager::disableAllAudioRequests(const Nanoapp *nanoapp) {
   uint32_t numRequestDisabled = 0;
 
@@ -286,10 +291,9 @@
   return numRequestDisabled;
 }
 
->>>>>>> c14f1165
 AudioRequestManager::AudioRequest *
 AudioRequestManager::findAudioRequestByInstanceId(uint32_t handle,
-                                                  uint32_t instanceId,
+                                                  uint16_t instanceId,
                                                   size_t *index,
                                                   size_t *instanceIdIndex) {
   AudioRequest *foundAudioRequest = nullptr;
@@ -299,8 +303,12 @@
     size_t foundInstanceIdIndex = audioRequest.instanceIds.find(instanceId);
     if (foundInstanceIdIndex != audioRequest.instanceIds.size()) {
       foundAudioRequest = &audioRequest;
-      *index = i;
-      *instanceIdIndex = foundInstanceIdIndex;
+      if (index != nullptr) {
+        *index = i;
+      }
+      if (instanceIdIndex != nullptr) {
+        *instanceIdIndex = foundInstanceIdIndex;
+      }
       break;
     }
   }
@@ -368,8 +376,9 @@
                                                       bool available) {
   if (handle < mAudioRequestLists.size()) {
     if (mAudioRequestLists[handle].available != available) {
-      bool suspended =
-          (getSettingState(Setting::MICROPHONE) == SettingState::DISABLED);
+      bool suspended = !EventLoopManagerSingleton::get()
+                            ->getSettingManager()
+                            .getSettingEnabled(Setting::MICROPHONE);
       mAudioRequestLists[handle].available = available;
       postAudioSamplingChangeEvents(handle, suspended);
     }
@@ -381,7 +390,8 @@
 }
 
 void AudioRequestManager::scheduleNextAudioDataEvent(uint32_t handle) {
-  if (getSettingState(Setting::MICROPHONE) == SettingState::DISABLED) {
+  if (!EventLoopManagerSingleton::get()->getSettingManager().getSettingEnabled(
+          Setting::MICROPHONE)) {
     LOGD("Mic access disabled, doing nothing");
     return;
   }
@@ -416,7 +426,7 @@
   }
 }
 
-void AudioRequestManager::postAudioSamplingChangeEvent(uint32_t instanceId,
+void AudioRequestManager::postAudioSamplingChangeEvent(uint16_t instanceId,
                                                        uint32_t handle,
                                                        bool available,
                                                        bool suspended) {
@@ -432,7 +442,7 @@
 
 void AudioRequestManager::postAudioDataEventFatal(
     struct chreAudioDataEvent *event,
-    const DynamicVector<uint32_t> &instanceIds) {
+    const DynamicVector<uint16_t> &instanceIds) {
   if (instanceIds.empty()) {
     LOGW("Received audio data event for no clients");
     mPlatformAudio.releaseAudioDataEvent(event);
@@ -470,19 +480,19 @@
 
 void AudioRequestManager::freeAudioDataEventCallback(uint16_t eventType,
                                                      void *eventData) {
+  UNUSED_VAR(eventType);
   auto *event = static_cast<struct chreAudioDataEvent *>(eventData);
   EventLoopManagerSingleton::get()
       ->getAudioRequestManager()
       .handleFreeAudioDataEvent(event);
 }
 
-void AudioRequestManager::onSettingChanged(Setting setting,
-                                           SettingState state) {
+void AudioRequestManager::onSettingChanged(Setting setting, bool enabled) {
   if (setting == Setting::MICROPHONE) {
     for (size_t i = 0; i < mAudioRequestLists.size(); ++i) {
       uint32_t handle = static_cast<uint32_t>(i);
       if (mAudioRequestLists[i].available) {
-        if (state == SettingState::DISABLED) {
+        if (!enabled) {
           LOGD("Canceling data event request for handle %" PRIu32, handle);
           postAudioSamplingChangeEvents(handle, true /* suspended */);
           mPlatformAudio.cancelAudioDataEventRequest(handle);
