/*
 * Copyright (C) 2016 The Android Open Source Project
 *
 * Licensed under the Apache License, Version 2.0 (the "License");
 * you may not use this file except in compliance with the License.
 * You may obtain a copy of the License at
 *
 *      http://www.apache.org/licenses/LICENSE-2.0
 *
 * Unless required by applicable law or agreed to in writing, software
 * distributed under the License is distributed on an "AS IS" BASIS,
 * WITHOUT WARRANTIES OR CONDITIONS OF ANY KIND, either express or implied.
 * See the License for the specific language governing permissions and
 * limitations under the License.
 */

#ifndef CHRE_CORE_TIMER_POOL_H_
#define CHRE_CORE_TIMER_POOL_H_

#include <cstdint>
#include "chre_api/chre/re.h"

#include "chre/core/event_loop_common.h"
#include "chre/core/nanoapp.h"
#include "chre/platform/mutex.h"
#include "chre/platform/system_timer.h"
#include "chre/util/non_copyable.h"
#include "chre/util/priority_queue.h"

namespace chre {

/**
 * The type to use when referring to a timer instance.
 *
 * Note that this mirrors the CHRE API definition of a timer handle, so should
 * not be changed without appropriate consideration.
 */
typedef uint32_t TimerHandle;

/**
 * Tracks requests from CHRE apps for timed events.
 */
class TimerPool : public NonCopyable {
 public:
  /**
   * Sets up the timer instance initial conditions.
   */
  TimerPool();

  /**
   * Requests a timer for a nanoapp given a cookie to pass to the nanoapp when
   * the timer event is published.
   *
   * @param nanoapp The nanoapp for which this timer is being requested.
   * @param duration The duration of the timer.
   * @param cookie A cookie to pass to the app when the timer elapses.
   * @param isOneShot false if the timer is expected to auto-reload.
   * @return TimerHandle of the requested timer. Returns CHRE_TIMER_INVALID if
   *         not successful.
   */
  TimerHandle setNanoappTimer(const Nanoapp *nanoapp, Nanoseconds duration,
                              const void *cookie, bool isOneShot) {
    CHRE_ASSERT(nanoapp != nullptr);
    return setTimer(nanoapp->getInstanceId(), duration, cookie,
                    nullptr /* systemCallback */,
                    SystemCallbackType::FirstCallbackType, isOneShot);
  }

  /**
   * Requests a timer for a system callback. When the timer expires, the
   * specified SystemCallbackFunction will be processed in the context of the
   * main CHRE event loop. Note that it is not immediately invoked when the
   * timer expires. If no system timers are available, this method will trigger
   * a fatal error.
   *
   * Safe to invoke from any thread.
   *
   * @param duration The duration to set the timer for.
   * @param callback The callback to invoke when the timer expires.
   * @param callbackType The type of this callback.
   * @param data Arbitrary data to pass to the callback. Note that extraData is
   *        always given to the callback as nullptr.
   * @return TimerHandle of the requested timer.
   */
  TimerHandle setSystemTimer(Nanoseconds duration,
                             SystemEventCallbackFunction *callback,
                             SystemCallbackType callbackType, void *data);

  /**
   * Cancels a timer given a handle.
   *
   * @param nanoapp The nanoapp requesting a timer to be cancelled.
   * @param timerHandle The handle for a timer to be cancelled.
   * @return false if the timer handle is invalid or is not owned by the nanoapp
   */
  bool cancelNanoappTimer(const Nanoapp *nanoapp, TimerHandle timerHandle) {
    CHRE_ASSERT(nanoapp != nullptr);
    return cancelTimer(nanoapp->getInstanceId(), timerHandle);
  }

  /**
<<<<<<< HEAD
=======
   * Cancels all timers held by a nanoapp.
   *
   * @param nanoapp The nanoapp requesting timers to be cancelled.
   * @return The number of timers cancelled.
   */
  uint32_t cancelAllNanoappTimers(const Nanoapp *nanoapp);

  /**
>>>>>>> c14f1165
   * Cancels a timer created by setSystemTimer() given a handle.
   *
   * @param timerHandle The handle for a timer to be cancelled.
   * @return false if the timer handle is invalid or is not owned by the system
   */
  bool cancelSystemTimer(TimerHandle timerHandle) {
    return cancelTimer(kSystemInstanceId, timerHandle);
  }

 private:
  /**
   * Tracks metadata associated with a request for a timed event.
   */
  struct TimerRequest {
    //! The instance ID from which this request was made
    uint32_t instanceId;
    TimerHandle timerHandle;
    Nanoseconds expirationTime;
    Nanoseconds duration;

    //! The cookie pointer to be passed as an event to the requesting nanoapp,
    //! or data pointer for system callbacks.
    const void *cookie;

    //! If a system timer (instanceId == kSystemInstanceId), callback to invoke
    //! after the timer expires, otherwise nullptr
    SystemEventCallbackFunction *systemCallback;

    //! Only relevant if this is a system timer
    SystemCallbackType callbackType;

    //! Whether or not the request is a one shot or should be rescheduled.
    bool isOneShot;

    /**
     * Provides a greater than comparison of TimerRequests.
     *
     * @param request The other request to compare against.
     * @return Returns true if this request is greater than the provided
     *         request.
     */
    bool operator>(const TimerRequest &request) const;
  };

  //! The queue of outstanding timer requests.
  PriorityQueue<TimerRequest, std::greater<TimerRequest>> mTimerRequests;

  //! The underlying system timer used to schedule delayed callbacks.
  SystemTimer mSystemTimer;

  //! The next timer handle for generateTimerHandleLocked() to return.
  TimerHandle mLastTimerHandle = CHRE_TIMER_INVALID;

  //! Max number of timers that can be requested.
  static constexpr size_t kMaxTimerRequests = 64;

  //! The number of timers that must be available for all nanoapps
  //! (per CHRE API).
  static constexpr size_t kNumReservedNanoappTimers = 32;

  //! Max number of timers that can be allocated for nanoapps. Must be at least
  //! as large as kNumReservedNanoappTimers.
  static constexpr size_t kMaxNanoappTimers = 32;

  static_assert(kMaxNanoappTimers >= kNumReservedNanoappTimers,
                "Max number of nanoapp timers is too small");

  //! Whether or not the timer handle generation logic needs to perform a
  //! search for a vacant timer handle.
  bool mGenerateTimerHandleMustCheckUniqueness = false;

  //! The mutex to lock when using this class.
  Mutex mMutex;

  //! The number of active nanoapp timers.
  size_t mNumNanoappTimers = 0;

  /**
   * Requests a timer given a cookie to pass to the CHRE event loop when the
   * timer event is published.
   *
   * @param instanceId The instance ID of the caller.
   * @param duration The duration of the timer.
   * @param cookie A cookie to pass to the app when the timer elapses.
   * @param systemCallback Callback to invoke (only for system-started timers).
   * @param callbackType Identifier to pass to the callback.
   * @param isOneShot false if the timer is expected to auto-reload.
   * @return TimerHandle of the requested timer. Returns CHRE_TIMER_INVALID if
   *         not successful.
   */
  TimerHandle setTimer(uint32_t instanceId, Nanoseconds duration,
                       const void *cookie,
                       SystemEventCallbackFunction *systemCallback,
                       SystemCallbackType callbackType, bool isOneShot);

  /**
   * Cancels a timer given a handle.
   *
   * @param instanceId The instance ID of the caller.
   * @param timerHandle The handle for a timer to be cancelled.
   * @return false if the timer handle is invalid or is not owned by the caller
   */
  bool cancelTimer(uint32_t instanceId, TimerHandle timerHandle);

  /**
   * Looks up a timer request given a timer handle. mMutex must be acquired
   * prior to calling this function.
   *
   * @param timerHandle The timer handle referring to a given request.
   * @param index A pointer to the index of the handle. If the handle is found
   *        this will be populated with the index of the request from the list
   *        of requests. This is optional and will only be populated if not
   *        nullptr.
   * @return A pointer to a TimerRequest or nullptr if no match is found.
   */
  TimerRequest *getTimerRequestByTimerHandleLocked(TimerHandle timerHandle,
                                                   size_t *index = nullptr);

  /**
   * Obtains a unique timer handle to return to an app requesting a timer.
   * mMutex must be acquired prior to calling this function.
   *
   * @return The guaranteed unique timer handle.
   */
  TimerHandle generateTimerHandleLocked();

  /**
   * Obtains a unique timer handle by searching through the list of timer
   * requests. This is a fallback for once the timer handles have been
   * exhausted. mMutex must be acquired prior to calling this function.
   *
   * @return A guaranteed unique timer handle.
   */
  TimerHandle generateUniqueTimerHandleLocked();

  /**
   * Helper function to determine whether a new timer of the specified type
   * can be allocated. mMutex must be acquired prior to calling this function.
   *
   * @param isNanoappTimer true if invoked for a nanoapp timer.
   * @return true if a new timer of the given type is allowed to be allocated.
   */
  bool isNewTimerAllowedLocked(bool isNanoappTimer) const;

  /**
   * Inserts a TimerRequest into the list of active timer requests. The order of
   * mTimerRequests is always maintained such that the timer request with the
   * closest expiration time is at the front of the list. mMutex must be
   * acquired prior to calling this function.
   *
   * @param timerRequest The timer request being inserted into the list.
   * @return true if insertion of timer succeeds.
   */
  bool insertTimerRequestLocked(const TimerRequest &timerRequest);

  /**
   * Pops the TimerRequest at the front of the list. mMutex must be acquired
   * prior to calling this function.
   */
  void popTimerRequestLocked();

  /**
   * Removes the TimerRequest at the specified index of the list. mMutex must be
   * acquired prior to calling this function.
   *
   * @param index The index of the TimerRequest to remove.
   */
  void removeTimerRequestLocked(size_t index);

  /**
   * Sets the underlying system timer to the next timer in the timer list if
   * available.
   *
   * @return true if at least one timer had expired
   */
  bool handleExpiredTimersAndScheduleNext();

  /**
   * Same as handleExpiredTimersAndScheduleNext(), except mMutex must be
   * acquired prior to calling this function.
   *
   * @return true if at least one timer had expired
   */
  bool handleExpiredTimersAndScheduleNextLocked();

  /**
   * This static method handles the callback from the system timer. The data
   * pointer here is the TimerPool instance.
   *
   * @param data A pointer to the timer pool.
   */
  static void handleSystemTimerCallback(void *timerPoolPtr);
};

}  // namespace chre

#endif  // CHRE_CORE_TIMER_POOL_H_<|MERGE_RESOLUTION|>--- conflicted
+++ resolved
@@ -29,6 +29,9 @@
 
 namespace chre {
 
+// Forward declaration needed to friend TimerPool.
+class TestTimer;
+
 /**
  * The type to use when referring to a timer instance.
  *
@@ -99,8 +102,6 @@
   }
 
   /**
-<<<<<<< HEAD
-=======
    * Cancels all timers held by a nanoapp.
    *
    * @param nanoapp The nanoapp requesting timers to be cancelled.
@@ -109,7 +110,6 @@
   uint32_t cancelAllNanoappTimers(const Nanoapp *nanoapp);
 
   /**
->>>>>>> c14f1165
    * Cancels a timer created by setSystemTimer() given a handle.
    *
    * @param timerHandle The handle for a timer to be cancelled.
@@ -120,12 +120,13 @@
   }
 
  private:
+  // Allows TestTimer to access hasNanoappTimers.
+  friend class TestTimer;
+
   /**
    * Tracks metadata associated with a request for a timed event.
    */
   struct TimerRequest {
-    //! The instance ID from which this request was made
-    uint32_t instanceId;
     TimerHandle timerHandle;
     Nanoseconds expirationTime;
     Nanoseconds duration;
@@ -143,6 +144,9 @@
 
     //! Whether or not the request is a one shot or should be rescheduled.
     bool isOneShot;
+
+    //! The instance ID from which this request was made
+    uint16_t instanceId;
 
     /**
      * Provides a greater than comparison of TimerRequests.
@@ -200,7 +204,7 @@
    * @return TimerHandle of the requested timer. Returns CHRE_TIMER_INVALID if
    *         not successful.
    */
-  TimerHandle setTimer(uint32_t instanceId, Nanoseconds duration,
+  TimerHandle setTimer(uint16_t instanceId, Nanoseconds duration,
                        const void *cookie,
                        SystemEventCallbackFunction *systemCallback,
                        SystemCallbackType callbackType, bool isOneShot);
@@ -212,7 +216,7 @@
    * @param timerHandle The handle for a timer to be cancelled.
    * @return false if the timer handle is invalid or is not owned by the caller
    */
-  bool cancelTimer(uint32_t instanceId, TimerHandle timerHandle);
+  bool cancelTimer(uint16_t instanceId, TimerHandle timerHandle);
 
   /**
    * Looks up a timer request given a timer handle. mMutex must be acquired
@@ -296,6 +300,14 @@
   bool handleExpiredTimersAndScheduleNextLocked();
 
   /**
+   * Returns whether the nanoapp holds timers.
+   *
+   * @param instanceId The instance id of the nanoapp.
+   * @return whether the nanoapp hold timers.
+   */
+  bool hasNanoappTimers(uint16_t instanceId);
+
+  /**
    * This static method handles the callback from the system timer. The data
    * pointer here is the TimerPool instance.
    *
