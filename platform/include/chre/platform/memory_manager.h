/*
 * Copyright (C) 2017 The Android Open Source Project
 *
 * Licensed under the Apache License, Version 2.0 (the "License");
 * you may not use this file except in compliance with the License.
 * You may obtain a copy of the License at
 *
 *      http://www.apache.org/licenses/LICENSE-2.0
 *
 * Unless required by applicable law or agreed to in writing, software
 * distributed under the License is distributed on an "AS IS" BASIS,
 * WITHOUT WARRANTIES OR CONDITIONS OF ANY KIND, either express or implied.
 * See the License for the specific language governing permissions and
 * limitations under the License.
 */

#ifndef CHRE_PLATFORM_MEMORY_MANAGER_H_
#define CHRE_PLATFORM_MEMORY_MANAGER_H_

#include <cstddef>
#include <cstdint>

#include "chre/core/nanoapp.h"
#include "chre/util/non_copyable.h"
#include "chre/util/system/debug_dump.h"

// This default value can be overridden in the variant-specific makefile.
#ifndef CHRE_MAX_ALLOCATION_BYTES
#define CHRE_MAX_ALLOCATION_BYTES 262144  // 256 * 1024
#endif

namespace chre {

/**
 * The MemoryManager keeps track of heap memory allocated/deallocated by all
 * nanoapps.
 *
 * TODO: Free memory space when nanoapps are unloaded.
 */
class MemoryManager : public NonCopyable {
 public:
  /**
   * Allocate heap memory in CHRE.
   *
   * @param app The pointer to the nanoapp requesting memory.
   * @param bytes The size in bytes to allocate.
   * @return the allocated memory pointer. nullptr if the allocation fails.
   */
  void *nanoappAlloc(Nanoapp *app, uint32_t bytes);

  /**
   * Free heap memory in CHRE.
   *
   * @param app The pointer to the nanoapp requesting memory free.
   * @param ptr The pointer to the memory to deallocate.
   */
  void nanoappFree(Nanoapp *app, void *ptr);

  /**
<<<<<<< HEAD
=======
   * Free all allocated heap blocks for the nanoapp.
   *
   * @param app The pointer to the nanoapp.
   * @return The number of heap blocks freed.
   */
  uint32_t nanoappFreeAll(Nanoapp *app);

  /**
>>>>>>> c14f1165
   * @return current total allocated memory in bytes.
   */
  size_t getTotalAllocatedBytes() const {
    return mTotalAllocatedBytes;
  }

  /**
   * @return peak total allocated memory in bytes.
   */
  size_t getPeakAllocatedBytes() const {
    return mPeakAllocatedBytes;
  }

  /**
   * @return current count of allocated memory spaces.
   */
  size_t getAllocationCount() const {
    return mAllocationCount;
  }

  /**
   * @return max total allocatable memory in bytes.
   */
  size_t getMaxAllocationBytes() const {
    return kMaxAllocationBytes;
  }

  /**
   * @return max allocatable memory counts.
   */
  size_t getMaxAllocationCount() const {
    return kMaxAllocationCount;
  }

  /**
   * Prints state in a string buffer. Must only be called from the context of
   * the main CHRE thread.
   *
   * @param debugDump The debug dump wrapper where a string can be printed into
   *    one of the buffers.
   */
  void logStateToBuffer(DebugDumpWrapper &debugDump) const;

 private:
  /**
   * Header to store allocation details for tracking.
   * We use a union to ensure proper memory alignment.
   */
  union AllocHeader {
    struct {
      //! The amount of memory in bytes allocated (not including header).
      uint32_t bytes;

      //! The ID of nanoapp requesting memory allocation.
      uint32_t instanceId;
    } data;

    //! Makes sure header is a multiple of the size of max_align_t
    max_align_t aligner;
  };

  //! The total allocated memory in bytes (not including header).
  size_t mTotalAllocatedBytes = 0;

  //! The peak allocated memory in bytes (not including header).
  size_t mPeakAllocatedBytes = 0;

  //! Stores total number of allocated memory spaces.
  size_t mAllocationCount = 0;

  //! The maximum allowable total allocated memory in bytes for all nanoapps.
  static constexpr size_t kMaxAllocationBytes = CHRE_MAX_ALLOCATION_BYTES;

  //! The maximum allowable count of memory allocations for all nanoapps.
  static constexpr size_t kMaxAllocationCount = (8 * 1024);

  /**
   * Called by nanoappAlloc to perform the appropriate call to memory alloc.
   *
   * The semantics are the same as nanoappAlloc.
   */
  void *doAlloc(Nanoapp *app, uint32_t size);

  /**
   * Called by nanoappFree to perform the appropriate call to memory free.
   *
   * The sematics are the same as nanoappFree.
   */
  void doFree(Nanoapp *app, void *ptr);
};

}  // namespace chre

#endif  // CHRE_PLATFORM_MEMORY_MANAGER_H_<|MERGE_RESOLUTION|>--- conflicted
+++ resolved
@@ -23,6 +23,7 @@
 #include "chre/core/nanoapp.h"
 #include "chre/util/non_copyable.h"
 #include "chre/util/system/debug_dump.h"
+#include "heap_block_header.h"
 
 // This default value can be overridden in the variant-specific makefile.
 #ifndef CHRE_MAX_ALLOCATION_BYTES
@@ -34,8 +35,6 @@
 /**
  * The MemoryManager keeps track of heap memory allocated/deallocated by all
  * nanoapps.
- *
- * TODO: Free memory space when nanoapps are unloaded.
  */
 class MemoryManager : public NonCopyable {
  public:
@@ -57,8 +56,6 @@
   void nanoappFree(Nanoapp *app, void *ptr);
 
   /**
-<<<<<<< HEAD
-=======
    * Free all allocated heap blocks for the nanoapp.
    *
    * @param app The pointer to the nanoapp.
@@ -67,7 +64,6 @@
   uint32_t nanoappFreeAll(Nanoapp *app);
 
   /**
->>>>>>> c14f1165
    * @return current total allocated memory in bytes.
    */
   size_t getTotalAllocatedBytes() const {
@@ -112,23 +108,6 @@
   void logStateToBuffer(DebugDumpWrapper &debugDump) const;
 
  private:
-  /**
-   * Header to store allocation details for tracking.
-   * We use a union to ensure proper memory alignment.
-   */
-  union AllocHeader {
-    struct {
-      //! The amount of memory in bytes allocated (not including header).
-      uint32_t bytes;
-
-      //! The ID of nanoapp requesting memory allocation.
-      uint32_t instanceId;
-    } data;
-
-    //! Makes sure header is a multiple of the size of max_align_t
-    max_align_t aligner;
-  };
-
   //! The total allocated memory in bytes (not including header).
   size_t mTotalAllocatedBytes = 0;
 
