#
# Build Template
#
# Invoke this template with a set of variables in order to make build targets
# for a build variant that targets a specific CPU architecture.
#

################################################################################
#
# Build Template
#
# Invoke this to instantiate a set of build targets. Two build targets are
# produced by this template that can be either used directly or depended on to
# perform post processing (ie: during a nanoapp build).
#
# TARGET_NAME_ar - An archive of the code compiled by this template.
# TARGET_NAME_so - A shared object of the code compiled by this template.
# TARGET_NAME    - A convenience target that depends on the above archive and
#                  shared object targets.
#
# Nanoapps can optionally use the NANOAPP_LATE_CFLAGS variable to provide
# compile flags, which will be added at the end of the compile command
# (for instance, it can be used to override common flags in COMMON_CFLAGS).
#
# Argument List:
#     $1  - TARGET_NAME          - The name of the target being built.
#     $2  - TARGET_CFLAGS        - The compiler flags to use for this target.
#     $3  - TARGET_CC            - The C/C++ compiler for the target variant.
#     $4  - TARGET_SO_LDFLAGS    - The linker flags to use for this target.
#     $5  - TARGET_LD            - The linker for the target variant.
#     $6  - TARGET_ARFLAGS       - The archival flags to use for this target.
#     $7  - TARGET_AR            - The archival tool for the targer variant.
#     $8  - TARGET_VARIANT_SRCS  - Source files specific to this variant.
#     $9  - TARGET_BUILD_BIN     - Build a binary. Typically this means that the
#                                  source files provided include an entry point.
#     $10 - TARGET_BIN_LDFLAGS   - Linker flags that are passed to the linker
#                                  when building an executable binary.
#     $11 - TARGET_SO_EARLY_LIBS - Link against a set of libraries when building
#                                  a shared object or binary. These are placed
#                                  before the objects produced by this build.
#     $12 - TARGET_SO_LATE_LIBS  - Link against a set of libraries when building
#                                  a shared object or binary. These are placed
#                                  after the objects produced by this build.
#     $13 - TARGET_PLATFORM_ID   - The ID of the platform that this nanoapp
#                                  build targets.
#
################################################################################

ifndef BUILD_TEMPLATE
define BUILD_TEMPLATE

# Target Objects ###############################################################

# Source files.
$$(1)_CC_SRCS = $$(filter %.cc, $(COMMON_SRCS) $(8))
$$(1)_CPP_SRCS = $$(filter %.cpp, $(COMMON_SRCS) $(8))
$$(1)_C_SRCS = $$(filter %.c, $(COMMON_SRCS) $(8))
$$(1)_S_SRCS = $$(filter %.S, $(COMMON_SRCS) $(8))

# Object files.
$$(1)_OBJS_DIR = $(1)_objs
$$(1)_CC_OBJS = $$(patsubst %.cc, $(OUT)/$$($$(1)_OBJS_DIR)/%.o, \
                            $$($$(1)_CC_SRCS))
$$(1)_CPP_OBJS = $$(patsubst %.cpp, $(OUT)/$$($$(1)_OBJS_DIR)/%.o, \
                             $$($$(1)_CPP_SRCS))
$$(1)_C_OBJS = $$(patsubst %.c, $(OUT)/$$($$(1)_OBJS_DIR)/%.o, \
                           $$($$(1)_C_SRCS))
$$(1)_S_OBJS = $$(patsubst %.S, $(OUT)/$$($$(1)_OBJS_DIR)/%.o, \
                           $$($$(1)_S_SRCS))

# Automatic dependency resolution Makefiles.
$$(1)_CC_DEPS = $$(patsubst %.cc, $(OUT)/$$($$(1)_OBJS_DIR)/%.d, \
                            $$($$(1)_CC_SRCS))
$$(1)_CPP_DEPS = $$(patsubst %.cpp, $(OUT)/$$($$(1)_OBJS_DIR)/%.d, \
                             $$($$(1)_CPP_SRCS))
$$(1)_C_DEPS = $$(patsubst %.c, $(OUT)/$$($$(1)_OBJS_DIR)/%.d, \
                           $$($$(1)_C_SRCS))
$$(1)_S_DEPS = $$(patsubst %.S, $(OUT)/$$($$(1)_OBJS_DIR)/%.d, \
                           $$($$(1)_S_SRCS))

# Add object file directories.
$$$(1)_DIRS = $$(sort $$(dir $$($$(1)_CC_OBJS) \
                             $$($$(1)_CPP_OBJS) \
                             $$($$(1)_C_OBJS) \
                             $$($$(1)_S_OBJS)))

# Outputs ######################################################################

# Shared Object
$$(1)_SO = $(OUT)/$$$(1)/$(OUTPUT_NAME).so

# Static Archive
$$(1)_AR = $(OUT)/$$$(1)/$(OUTPUT_NAME).a

# Nanoapp Header
$$(1)_HEADER = $$(if $(IS_NANOAPP_BUILD), $(OUT)/$$$(1)/$(OUTPUT_NAME).napp_header, )

# Optional Binary
$$(1)_BIN = $$(if $(9), $(OUT)/$$$(1)/$(OUTPUT_NAME), )

# Top-level Build Rule #########################################################

# Define the phony target.
.PHONY: $(1)_ar
$(1)_ar: $$($$(1)_AR)

.PHONY: $(1)_so
$(1)_so: $$($$(1)_SO)

.PHONY: $(1)_bin
$(1)_bin: $$($$(1)_BIN)

.PHONY: $(1)_header
$(1)_header: $$($$(1)_HEADER)

.PHONY: $(1)
ifeq ($(IS_ARCHIVE_ONLY_BUILD),true)
$(1): $(1)_ar
else
$(1): $(1)_ar $(1)_so $(1)_bin $(1)_header
endif

# If building the runtime, simply add the archive and shared object to the all
# target. When building CHRE, it is expected that this runtime just be linked
# into another build system (or the entire runtime is built using another build
# system).
ifeq ($(IS_NANOAPP_BUILD),)
all: $(1)
endif

# Nanoapp Header Generation ####################################################

#
# Whoa there... what have we here? Some binary file generation ala bash? ಠ_ಠ
#
# The following build rule generates a nanoapp header. A nanoapp header is a
# small binary blob that is prepended to a nanoapp. Android can parse this
# blob to determine some attributes about the nanoapp, such as version and
# target hub. The layout is as follows:
#
# struct NanoAppBinaryHeader {
#   uint32_t headerVersion;        // 0x1 for this version
#   uint32_t magic;                // "NANO"
#   uint64_t appId;                // App Id, contains vendor id
#   uint32_t appVersion;           // Version of the app
#   uint32_t flags;                // Signed, encrypted, TCM-capable
#   uint64_t hwHubType;            // Which hub type is this compiled for
#   uint8_t targetChreApiMajorVersion; // CHRE API version
#   uint8_t targetChreApiMinorVersion;
#   uint8_t reserved[6];
# } __attribute__((packed));
#
# The basic idea here is to generate a hexdump formatted file and then reverse
# that hexdump into binary form. The way that is accomplished is as follows.
#
# ... Why tho?
#
# The build system has a lot of knowledge of what it is building: the name of
# the nanoapp, the version and the app ID. Marshalling this data from the
# Makefile environment into something like python or even a small C program
# is an unnecessary step.
#
# For the flags field of the struct, the following values are currently defined:
# Signed                 = 0x00000001
# Encrypted              = 0x00000002
# TCM-capable            = 0x00000004
#
# The highest order byte is reserved for platform-specific usage.

$$($$(1)_HEADER): $$(OUT)/$$$(1) $$($$$(1)_DIRS)
	printf "00000000  %.8x " `$(BE_TO_LE_SCRIPT) 0x00000001` > $$@
	printf "%.8x " `$(BE_TO_LE_SCRIPT) 0x4f4e414e` >> $$@
	printf "%.16x\n" `$(BE_TO_LE_SCRIPT) $(NANOAPP_ID)` >> $$@
	printf "00000010  %.8x " `$(BE_TO_LE_SCRIPT) $(NANOAPP_VERSION)` >> $$@
	printf "%.8x " `$(BE_TO_LE_SCRIPT) $(TARGET_NANOAPP_FLAGS)` >> $$@
	printf "%.16x\n" `$(BE_TO_LE_SCRIPT) $(13)` >> $$@
	printf "00000020  %.2x " \
	    `$(BE_TO_LE_SCRIPT) $(TARGET_CHRE_API_VERSION_MAJOR)` >> $$@
	printf "%.2x " \
	    `$(BE_TO_LE_SCRIPT) $(TARGET_CHRE_API_VERSION_MINOR)` >> $$@
	printf "%.12x \n" `$(BE_TO_LE_SCRIPT) 0x000000` >> $$@
	cp $$@ $$@_ascii
	xxd -r $$@_ascii > $$@
	rm $$@_ascii

# Compile ######################################################################

$$($$(1)_CPP_OBJS): $(OUT)/$$($$(1)_OBJS_DIR)/%.o: %.cpp $(MAKEFILE_LIST)
	@echo " [CPP] $$<"
	$(V)$(3) $(COMMON_CXX_CFLAGS) -DCHRE_FILENAME=\"$$(notdir $$<)\" $(2) -c \
		$$< -o $$@

$$($$(1)_CC_OBJS): $(OUT)/$$($$(1)_OBJS_DIR)/%.o: %.cc $(MAKEFILE_LIST)
	@echo " [CC] $$<"
	$(V)$(3) $(COMMON_CXX_CFLAGS) -DCHRE_FILENAME=\"$$(notdir $$<)\" $(2) -c \
		$$< -o $$@

$$($$(1)_C_OBJS): $(OUT)/$$($$(1)_OBJS_DIR)/%.o: %.c $(MAKEFILE_LIST)
	@echo " [C] $$<"
	$(V)$(3) $(COMMON_C_CFLAGS) -DCHRE_FILENAME=\"$$(notdir $$<)\" $(2) -c $$< \
		-o $$@

$$($$(1)_S_OBJS): $(OUT)/$$($$(1)_OBJS_DIR)/%.o: %.S $(MAKEFILE_LIST)
	@echo " [AS] $$<"
	$(V)$(3) -DCHRE_FILENAME=\"$$(notdir $$<)\" $(2) -c $$< \
		-o $$@

# Archive ######################################################################

# Add common and target-specific archive flags.
$$$(1)_ARFLAGS = $(COMMON_ARFLAGS) \
    $(6)

$$($$(1)_AR): $$(OUT)/$$$(1) $$($$$(1)_DIRS) $$($$(1)_CC_OBJS) \
              $$($$(1)_CPP_OBJS) $$($$(1)_C_OBJS) $$($$(1)_S_OBJS)
	$(V)$(7) $$($$$(1)_ARFLAGS) $$@ $$(filter %.o, $$^)

# Link #########################################################################

$$($$(1)_SO): $$(OUT)/$$$(1) $$($$$(1)_DIRS) $$($$(1)_CC_DEPS) \
              $$($$(1)_CPP_DEPS) $$($$(1)_C_DEPS) $$($$(1)_S_DEPS) \
              $$($$(1)_CC_OBJS) $$($$(1)_CPP_OBJS) $$($$(1)_C_OBJS) \
              $$($$(1)_S_OBJS)
	$(V)$(5) $(4) -o $$@ $(11) $$(filter %.o, $$^) $(12)

$$($$(1)_BIN): $$(OUT)/$$$(1) $$($$$(1)_DIRS) $$($$(1)_CC_DEPS) \
               $$($$(1)_CPP_DEPS) $$($$(1)_C_DEPS) $$($$(1)_S_DEPS) \
               $$($$(1)_CC_OBJS) $$($$(1)_CPP_OBJS) $$($$(1)_C_OBJS) \
               $$($$(1)_S_OBJS)
	$(V)$(3) -o $$@ $(11) $$(filter %.o, $$^) $(12) $(10)

# Output Directories ###########################################################

$$($$$(1)_DIRS):
	$(V)mkdir -p $$@

$$(OUT)/$$$(1):
	$(V)mkdir -p $$@

# Automatic Dependency Resolution ##############################################

$$($$(1)_CC_DEPS): $(OUT)/$$($$(1)_OBJS_DIR)/%.d: %.cc
	$(V)mkdir -p $$(dir $$@)
	$(V)$(3) $(DEP_CFLAGS) $(COMMON_CXX_CFLAGS) \
		-DCHRE_FILENAME=\"$$(notdir $$<)\" $(2) -c $$< -o $$@

$$($$(1)_CPP_DEPS): $(OUT)/$$($$(1)_OBJS_DIR)/%.d: %.cpp
	$(V)mkdir -p $$(dir $$@)
	$(V)$(3) $(DEP_CFLAGS) $(COMMON_CXX_CFLAGS) \
		-DCHRE_FILENAME=\"$$(notdir $$<)\" $(2) -c $$< -o $$@

$$($$(1)_C_DEPS): $(OUT)/$$($$(1)_OBJS_DIR)/%.d: %.c
	$(V)mkdir -p $$(dir $$@)
	$(V)$(3) $(DEP_CFLAGS) $(COMMON_C_CFLAGS) \
		-DCHRE_FILENAME=\"$$(notdir $$<)\" $(2) -c $$< -o $$@

$$($$(1)_S_DEPS): $(OUT)/$$($$(1)_OBJS_DIR)/%.d: %.S
	$(V)mkdir -p $$(dir $$@)
	$(V)$(3) $(DEP_CFLAGS) \
		-DCHRE_FILENAME=\"$$(notdir $$<)\" $(2) -c $$< -o $$@

# Include generated dependency files if they are in the requested build target.
# This avoids dependency generation from occuring for a debug target when a
# non-debug target is requested.
ifneq ($(filter $(1) all, $(MAKECMDGOALS)),)
-include $$(patsubst %.o, %.d, $$($$(1)_CC_DEPS))
-include $$(patsubst %.o, %.d, $$($$(1)_CPP_DEPS))
-include $$(patsubst %.o, %.d, $$($$(1)_C_DEPS))
-include $$(patsubst %.o, %.d, $$($$(1)_S_DEPS))
endif

endef
endif

# Template Invocation ##########################################################

TARGET_CFLAGS_LOCAL = $(TARGET_CFLAGS)
TARGET_CFLAGS_LOCAL += -DCHRE_PLATFORM_ID=$(TARGET_PLATFORM_ID)

# Default the nanoapp header flag values to signed if not overidden.
TARGET_NANOAPP_FLAGS ?= 0x00000001
<<<<<<< HEAD
$(eval $(call BUILD_TEMPLATE, $(TARGET_NAME), \
                              $(COMMON_CFLAGS) $(TARGET_CFLAGS_LOCAL), \
                              $(TARGET_CC), \
                              $(TARGET_SO_LDFLAGS), \
                              $(TARGET_LD), \
                              $(TARGET_ARFLAGS), \
                              $(TARGET_AR), \
                              $(TARGET_VARIANT_SRCS), \
                              $(TARGET_BUILD_BIN), \
                              $(TARGET_BIN_LDFLAGS), \
                              $(TARGET_SO_EARLY_LIBS), \
                              $(TARGET_SO_LATE_LIBS), \
                              $(TARGET_PLATFORM_ID)))

# Debug Template Invocation ####################################################

$(eval $(call BUILD_TEMPLATE, $(TARGET_NAME)_debug, \
                              $(COMMON_CFLAGS) $(COMMON_DEBUG_CFLAGS) \
                                  $(TARGET_CFLAGS_LOCAL) $(TARGET_DEBUG_CFLAGS), \
                              $(TARGET_CC), \
                              $(TARGET_SO_LDFLAGS), \
                              $(TARGET_LD), \
                              $(TARGET_ARFLAGS), \
                              $(TARGET_AR), \
                              $(TARGET_VARIANT_SRCS), \
                              $(TARGET_BUILD_BIN), \
                              $(TARGET_BIN_LDFLAGS), \
                              $(TARGET_SO_EARLY_LIBS), \
                              $(TARGET_SO_LATE_LIBS), \
                              $(TARGET_PLATFORM_ID)))
=======
$(eval $(call BUILD_TEMPLATE,$(TARGET_NAME), \
                             $(COMMON_CFLAGS) $(TARGET_CFLAGS_LOCAL) \
                                 $(NANOAPP_LATE_CFLAGS), \
                             $(TARGET_CC), \
                             $(TARGET_SO_LDFLAGS), \
                             $(TARGET_LD), \
                             $(TARGET_ARFLAGS), \
                             $(TARGET_AR), \
                             $(TARGET_VARIANT_SRCS), \
                             $(TARGET_BUILD_BIN), \
                             $(TARGET_BIN_LDFLAGS), \
                             $(TARGET_SO_EARLY_LIBS), \
                             $(TARGET_SO_LATE_LIBS), \
                             $(TARGET_PLATFORM_ID)))

# Debug Template Invocation ####################################################

$(eval $(call BUILD_TEMPLATE,$(TARGET_NAME)_debug, \
                             $(COMMON_CFLAGS) $(COMMON_DEBUG_CFLAGS) \
                                 $(TARGET_CFLAGS_LOCAL) $(TARGET_DEBUG_CFLAGS) \
                                 $(NANOAPP_LATE_CFLAGS), \
                             $(TARGET_CC), \
                             $(TARGET_SO_LDFLAGS), \
                             $(TARGET_LD), \
                             $(TARGET_ARFLAGS), \
                             $(TARGET_AR), \
                             $(TARGET_VARIANT_SRCS), \
                             $(TARGET_BUILD_BIN), \
                             $(TARGET_BIN_LDFLAGS), \
                             $(TARGET_SO_EARLY_LIBS), \
                             $(TARGET_SO_LATE_LIBS), \
                             $(TARGET_PLATFORM_ID)))
>>>>>>> c14f1165
<|MERGE_RESOLUTION|>--- conflicted
+++ resolved
@@ -52,66 +52,66 @@
 # Target Objects ###############################################################
 
 # Source files.
-$$(1)_CC_SRCS = $$(filter %.cc, $(COMMON_SRCS) $(8))
-$$(1)_CPP_SRCS = $$(filter %.cpp, $(COMMON_SRCS) $(8))
-$$(1)_C_SRCS = $$(filter %.c, $(COMMON_SRCS) $(8))
-$$(1)_S_SRCS = $$(filter %.S, $(COMMON_SRCS) $(8))
+$(1)_CC_SRCS = $$(filter %.cc, $(COMMON_SRCS) $(8))
+$(1)_CPP_SRCS = $$(filter %.cpp, $(COMMON_SRCS) $(8))
+$(1)_C_SRCS = $$(filter %.c, $(COMMON_SRCS) $(8))
+$(1)_S_SRCS = $$(filter %.S, $(COMMON_SRCS) $(8))
 
 # Object files.
-$$(1)_OBJS_DIR = $(1)_objs
-$$(1)_CC_OBJS = $$(patsubst %.cc, $(OUT)/$$($$(1)_OBJS_DIR)/%.o, \
-                            $$($$(1)_CC_SRCS))
-$$(1)_CPP_OBJS = $$(patsubst %.cpp, $(OUT)/$$($$(1)_OBJS_DIR)/%.o, \
-                             $$($$(1)_CPP_SRCS))
-$$(1)_C_OBJS = $$(patsubst %.c, $(OUT)/$$($$(1)_OBJS_DIR)/%.o, \
-                           $$($$(1)_C_SRCS))
-$$(1)_S_OBJS = $$(patsubst %.S, $(OUT)/$$($$(1)_OBJS_DIR)/%.o, \
-                           $$($$(1)_S_SRCS))
+$(1)_OBJS_DIR = $(1)_objs
+$(1)_CC_OBJS = $$(patsubst %.cc, $(OUT)/$$($(1)_OBJS_DIR)/%.o, \
+                           $$($(1)_CC_SRCS))
+$(1)_CPP_OBJS = $$(patsubst %.cpp, $(OUT)/$$($(1)_OBJS_DIR)/%.o, \
+                            $$($(1)_CPP_SRCS))
+$(1)_C_OBJS = $$(patsubst %.c, $(OUT)/$$($(1)_OBJS_DIR)/%.o, \
+                          $$($(1)_C_SRCS))
+$(1)_S_OBJS = $$(patsubst %.S, $(OUT)/$$($(1)_OBJS_DIR)/%.o, \
+                          $$($(1)_S_SRCS))
 
 # Automatic dependency resolution Makefiles.
-$$(1)_CC_DEPS = $$(patsubst %.cc, $(OUT)/$$($$(1)_OBJS_DIR)/%.d, \
-                            $$($$(1)_CC_SRCS))
-$$(1)_CPP_DEPS = $$(patsubst %.cpp, $(OUT)/$$($$(1)_OBJS_DIR)/%.d, \
-                             $$($$(1)_CPP_SRCS))
-$$(1)_C_DEPS = $$(patsubst %.c, $(OUT)/$$($$(1)_OBJS_DIR)/%.d, \
-                           $$($$(1)_C_SRCS))
-$$(1)_S_DEPS = $$(patsubst %.S, $(OUT)/$$($$(1)_OBJS_DIR)/%.d, \
-                           $$($$(1)_S_SRCS))
+$(1)_CC_DEPS = $$(patsubst %.cc, $(OUT)/$$($(1)_OBJS_DIR)/%.d, \
+                           $$($(1)_CC_SRCS))
+$(1)_CPP_DEPS = $$(patsubst %.cpp, $(OUT)/$$($(1)_OBJS_DIR)/%.d, \
+                            $$($(1)_CPP_SRCS))
+$(1)_C_DEPS = $$(patsubst %.c, $(OUT)/$$($(1)_OBJS_DIR)/%.d, \
+                          $$($(1)_C_SRCS))
+$(1)_S_DEPS = $$(patsubst %.S, $(OUT)/$$($(1)_OBJS_DIR)/%.d, \
+                          $$($(1)_S_SRCS))
 
 # Add object file directories.
-$$$(1)_DIRS = $$(sort $$(dir $$($$(1)_CC_OBJS) \
-                             $$($$(1)_CPP_OBJS) \
-                             $$($$(1)_C_OBJS) \
-                             $$($$(1)_S_OBJS)))
+$(1)_DIRS = $$(sort $$(dir $$($(1)_CC_OBJS) \
+                           $$($(1)_CPP_OBJS) \
+                           $$($(1)_C_OBJS) \
+                           $$($(1)_S_OBJS)))
 
 # Outputs ######################################################################
 
 # Shared Object
-$$(1)_SO = $(OUT)/$$$(1)/$(OUTPUT_NAME).so
+$(1)_SO = $(OUT)/$(1)/$(OUTPUT_NAME).so
 
 # Static Archive
-$$(1)_AR = $(OUT)/$$$(1)/$(OUTPUT_NAME).a
+$(1)_AR = $(OUT)/$(1)/$(OUTPUT_NAME).a
 
 # Nanoapp Header
-$$(1)_HEADER = $$(if $(IS_NANOAPP_BUILD), $(OUT)/$$$(1)/$(OUTPUT_NAME).napp_header, )
+$(1)_HEADER = $$(if $(IS_NANOAPP_BUILD), $(OUT)/$(1)/$(OUTPUT_NAME).napp_header, )
 
 # Optional Binary
-$$(1)_BIN = $$(if $(9), $(OUT)/$$$(1)/$(OUTPUT_NAME), )
+$(1)_BIN = $$(if $(9), $(OUT)/$(1)/$(OUTPUT_NAME), )
 
 # Top-level Build Rule #########################################################
 
 # Define the phony target.
 .PHONY: $(1)_ar
-$(1)_ar: $$($$(1)_AR)
+$(1)_ar: $$($(1)_AR)
 
 .PHONY: $(1)_so
-$(1)_so: $$($$(1)_SO)
+$(1)_so: $$($(1)_SO)
 
 .PHONY: $(1)_bin
-$(1)_bin: $$($$(1)_BIN)
+$(1)_bin: $$($(1)_BIN)
 
 .PHONY: $(1)_header
-$(1)_header: $$($$(1)_HEADER)
+$(1)_header: $$($(1)_HEADER)
 
 .PHONY: $(1)
 ifeq ($(IS_ARCHIVE_ONLY_BUILD),true)
@@ -167,7 +167,7 @@
 #
 # The highest order byte is reserved for platform-specific usage.
 
-$$($$(1)_HEADER): $$(OUT)/$$$(1) $$($$$(1)_DIRS)
+$$($(1)_HEADER): $$(OUT)/$(1) $$($(1)_DIRS)
 	printf "00000000  %.8x " `$(BE_TO_LE_SCRIPT) 0x00000001` > $$@
 	printf "%.8x " `$(BE_TO_LE_SCRIPT) 0x4f4e414e` >> $$@
 	printf "%.16x\n" `$(BE_TO_LE_SCRIPT) $(NANOAPP_ID)` >> $$@
@@ -185,22 +185,22 @@
 
 # Compile ######################################################################
 
-$$($$(1)_CPP_OBJS): $(OUT)/$$($$(1)_OBJS_DIR)/%.o: %.cpp $(MAKEFILE_LIST)
+$$($(1)_CPP_OBJS): $(OUT)/$$($(1)_OBJS_DIR)/%.o: %.cpp $(MAKEFILE_LIST)
 	@echo " [CPP] $$<"
 	$(V)$(3) $(COMMON_CXX_CFLAGS) -DCHRE_FILENAME=\"$$(notdir $$<)\" $(2) -c \
 		$$< -o $$@
 
-$$($$(1)_CC_OBJS): $(OUT)/$$($$(1)_OBJS_DIR)/%.o: %.cc $(MAKEFILE_LIST)
+$$($(1)_CC_OBJS): $(OUT)/$$($(1)_OBJS_DIR)/%.o: %.cc $(MAKEFILE_LIST)
 	@echo " [CC] $$<"
 	$(V)$(3) $(COMMON_CXX_CFLAGS) -DCHRE_FILENAME=\"$$(notdir $$<)\" $(2) -c \
 		$$< -o $$@
 
-$$($$(1)_C_OBJS): $(OUT)/$$($$(1)_OBJS_DIR)/%.o: %.c $(MAKEFILE_LIST)
+$$($(1)_C_OBJS): $(OUT)/$$($(1)_OBJS_DIR)/%.o: %.c $(MAKEFILE_LIST)
 	@echo " [C] $$<"
 	$(V)$(3) $(COMMON_C_CFLAGS) -DCHRE_FILENAME=\"$$(notdir $$<)\" $(2) -c $$< \
 		-o $$@
 
-$$($$(1)_S_OBJS): $(OUT)/$$($$(1)_OBJS_DIR)/%.o: %.S $(MAKEFILE_LIST)
+$$($(1)_S_OBJS): $(OUT)/$$($(1)_OBJS_DIR)/%.o: %.S $(MAKEFILE_LIST)
 	@echo " [AS] $$<"
 	$(V)$(3) -DCHRE_FILENAME=\"$$(notdir $$<)\" $(2) -c $$< \
 		-o $$@
@@ -208,25 +208,25 @@
 # Archive ######################################################################
 
 # Add common and target-specific archive flags.
-$$$(1)_ARFLAGS = $(COMMON_ARFLAGS) \
+$(1)_ARFLAGS = $(COMMON_ARFLAGS) \
     $(6)
 
-$$($$(1)_AR): $$(OUT)/$$$(1) $$($$$(1)_DIRS) $$($$(1)_CC_OBJS) \
-              $$($$(1)_CPP_OBJS) $$($$(1)_C_OBJS) $$($$(1)_S_OBJS)
-	$(V)$(7) $$($$$(1)_ARFLAGS) $$@ $$(filter %.o, $$^)
+$$($(1)_AR): $$($(1)_CC_OBJS) $$($(1)_CPP_OBJS) $$($(1)_C_OBJS) \
+              $$($(1)_S_OBJS) | $$(OUT)/$(1) $$($(1)_DIRS)
+	$(V)$(7) $$($(1)_ARFLAGS) $$@ $$(filter %.o, $$^)
 
 # Link #########################################################################
 
-$$($$(1)_SO): $$(OUT)/$$$(1) $$($$$(1)_DIRS) $$($$(1)_CC_DEPS) \
-              $$($$(1)_CPP_DEPS) $$($$(1)_C_DEPS) $$($$(1)_S_DEPS) \
-              $$($$(1)_CC_OBJS) $$($$(1)_CPP_OBJS) $$($$(1)_C_OBJS) \
-              $$($$(1)_S_OBJS)
+$$($(1)_SO): $$($(1)_CC_DEPS) \
+              $$($(1)_CPP_DEPS) $$($(1)_C_DEPS) $$($(1)_S_DEPS) \
+              $$($(1)_CC_OBJS) $$($(1)_CPP_OBJS) $$($(1)_C_OBJS) \
+              $$($(1)_S_OBJS) | $$(OUT)/$(1) $$($(1)_DIRS)
 	$(V)$(5) $(4) -o $$@ $(11) $$(filter %.o, $$^) $(12)
 
-$$($$(1)_BIN): $$(OUT)/$$$(1) $$($$$(1)_DIRS) $$($$(1)_CC_DEPS) \
-               $$($$(1)_CPP_DEPS) $$($$(1)_C_DEPS) $$($$(1)_S_DEPS) \
-               $$($$(1)_CC_OBJS) $$($$(1)_CPP_OBJS) $$($$(1)_C_OBJS) \
-               $$($$(1)_S_OBJS)
+$$($(1)_BIN): $$($(1)_CC_DEPS) \
+               $$($(1)_CPP_DEPS) $$($(1)_C_DEPS) $$($(1)_S_DEPS) \
+               $$($(1)_CC_OBJS) $$($(1)_CPP_OBJS) $$($(1)_C_OBJS) \
+               $$($(1)_S_OBJS) | $$(OUT)/$(1) $$($(1)_DIRS)
 	$(V)$(3) -o $$@ $(11) $$(filter %.o, $$^) $(12) $(10)
 
 # Output Directories ###########################################################
@@ -234,27 +234,27 @@
 $$($$$(1)_DIRS):
 	$(V)mkdir -p $$@
 
-$$(OUT)/$$$(1):
+$$(OUT)/$(1):
 	$(V)mkdir -p $$@
 
 # Automatic Dependency Resolution ##############################################
 
-$$($$(1)_CC_DEPS): $(OUT)/$$($$(1)_OBJS_DIR)/%.d: %.cc
+$$($(1)_CC_DEPS): $(OUT)/$$($(1)_OBJS_DIR)/%.d: %.cc
 	$(V)mkdir -p $$(dir $$@)
 	$(V)$(3) $(DEP_CFLAGS) $(COMMON_CXX_CFLAGS) \
 		-DCHRE_FILENAME=\"$$(notdir $$<)\" $(2) -c $$< -o $$@
 
-$$($$(1)_CPP_DEPS): $(OUT)/$$($$(1)_OBJS_DIR)/%.d: %.cpp
+$$($(1)_CPP_DEPS): $(OUT)/$$($(1)_OBJS_DIR)/%.d: %.cpp
 	$(V)mkdir -p $$(dir $$@)
 	$(V)$(3) $(DEP_CFLAGS) $(COMMON_CXX_CFLAGS) \
 		-DCHRE_FILENAME=\"$$(notdir $$<)\" $(2) -c $$< -o $$@
 
-$$($$(1)_C_DEPS): $(OUT)/$$($$(1)_OBJS_DIR)/%.d: %.c
+$$($(1)_C_DEPS): $(OUT)/$$($(1)_OBJS_DIR)/%.d: %.c
 	$(V)mkdir -p $$(dir $$@)
 	$(V)$(3) $(DEP_CFLAGS) $(COMMON_C_CFLAGS) \
 		-DCHRE_FILENAME=\"$$(notdir $$<)\" $(2) -c $$< -o $$@
 
-$$($$(1)_S_DEPS): $(OUT)/$$($$(1)_OBJS_DIR)/%.d: %.S
+$$($(1)_S_DEPS): $(OUT)/$$($(1)_OBJS_DIR)/%.d: %.S
 	$(V)mkdir -p $$(dir $$@)
 	$(V)$(3) $(DEP_CFLAGS) \
 		-DCHRE_FILENAME=\"$$(notdir $$<)\" $(2) -c $$< -o $$@
@@ -263,10 +263,10 @@
 # This avoids dependency generation from occuring for a debug target when a
 # non-debug target is requested.
 ifneq ($(filter $(1) all, $(MAKECMDGOALS)),)
--include $$(patsubst %.o, %.d, $$($$(1)_CC_DEPS))
--include $$(patsubst %.o, %.d, $$($$(1)_CPP_DEPS))
--include $$(patsubst %.o, %.d, $$($$(1)_C_DEPS))
--include $$(patsubst %.o, %.d, $$($$(1)_S_DEPS))
+-include $$(patsubst %.o, %.d, $$($(1)_CC_DEPS))
+-include $$(patsubst %.o, %.d, $$($(1)_CPP_DEPS))
+-include $$(patsubst %.o, %.d, $$($(1)_C_DEPS))
+-include $$(patsubst %.o, %.d, $$($(1)_S_DEPS))
 endif
 
 endef
@@ -279,38 +279,6 @@
 
 # Default the nanoapp header flag values to signed if not overidden.
 TARGET_NANOAPP_FLAGS ?= 0x00000001
-<<<<<<< HEAD
-$(eval $(call BUILD_TEMPLATE, $(TARGET_NAME), \
-                              $(COMMON_CFLAGS) $(TARGET_CFLAGS_LOCAL), \
-                              $(TARGET_CC), \
-                              $(TARGET_SO_LDFLAGS), \
-                              $(TARGET_LD), \
-                              $(TARGET_ARFLAGS), \
-                              $(TARGET_AR), \
-                              $(TARGET_VARIANT_SRCS), \
-                              $(TARGET_BUILD_BIN), \
-                              $(TARGET_BIN_LDFLAGS), \
-                              $(TARGET_SO_EARLY_LIBS), \
-                              $(TARGET_SO_LATE_LIBS), \
-                              $(TARGET_PLATFORM_ID)))
-
-# Debug Template Invocation ####################################################
-
-$(eval $(call BUILD_TEMPLATE, $(TARGET_NAME)_debug, \
-                              $(COMMON_CFLAGS) $(COMMON_DEBUG_CFLAGS) \
-                                  $(TARGET_CFLAGS_LOCAL) $(TARGET_DEBUG_CFLAGS), \
-                              $(TARGET_CC), \
-                              $(TARGET_SO_LDFLAGS), \
-                              $(TARGET_LD), \
-                              $(TARGET_ARFLAGS), \
-                              $(TARGET_AR), \
-                              $(TARGET_VARIANT_SRCS), \
-                              $(TARGET_BUILD_BIN), \
-                              $(TARGET_BIN_LDFLAGS), \
-                              $(TARGET_SO_EARLY_LIBS), \
-                              $(TARGET_SO_LATE_LIBS), \
-                              $(TARGET_PLATFORM_ID)))
-=======
 $(eval $(call BUILD_TEMPLATE,$(TARGET_NAME), \
                              $(COMMON_CFLAGS) $(TARGET_CFLAGS_LOCAL) \
                                  $(NANOAPP_LATE_CFLAGS), \
@@ -342,5 +310,4 @@
                              $(TARGET_BIN_LDFLAGS), \
                              $(TARGET_SO_EARLY_LIBS), \
                              $(TARGET_SO_LATE_LIBS), \
-                             $(TARGET_PLATFORM_ID)))
->>>>>>> c14f1165
+                             $(TARGET_PLATFORM_ID)))